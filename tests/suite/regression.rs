// This file is auto-generated by the build script
// Please, do not modify it manually

use super::test_markdown_html;

#[test]
fn regression_test_1() {
    let original = r##"<details><summary>Testing 1..2..3..</summary>

This is a test of the details element.

</details>
"##;
    let expected = r##"<details><summary>Testing 1..2..3..</summary>
<p>This is a test of the details element.</p>
</details>
"##;

    test_markdown_html(original, expected, false, false);
}

#[test]
fn regression_test_2() {
    let original = r##"see the [many] [articles] [on] [QuickCheck].

[many]: https://medium.com/@jlouis666/quickcheck-advice-c357efb4e7e6
[articles]: http://www.quviq.com/products/erlang-quickcheck/
[on]: https://wiki.haskell.org/Introduction_to_QuickCheck1
[QuickCheck]: https://hackage.haskell.org/package/QuickCheck
"##;
    let expected = r##"<p>see the 
  <a href="https://medium.com/@jlouis666/quickcheck-advice-c357efb4e7e6">many</a> 
  <a href="http://www.quviq.com/products/erlang-quickcheck/">articles</a> 
  <a href="https://wiki.haskell.org/Introduction_to_QuickCheck1">on</a> 
  <a href="https://hackage.haskell.org/package/QuickCheck">QuickCheck</a>.
</p>
"##;

    test_markdown_html(original, expected, false, false);
}

#[test]
fn regression_test_3() {
    let original = r##"[![debug-stub-derive on crates.io][cratesio-image]][cratesio]
[![debug-stub-derive on docs.rs][docsrs-image]][docsrs]

[cratesio-image]: https://img.shields.io/crates/v/debug_stub_derive.svg
[cratesio]: https://crates.io/crates/debug_stub_derive
[docsrs-image]: https://docs.rs/debug_stub_derive/badge.svg?version=0.3.0
[docsrs]: https://docs.rs/debug_stub_derive/0.3.0/
"##;
    let expected = r##"<p><a href="https://crates.io/crates/debug_stub_derive"><img src="https://img.shields.io/crates/v/debug_stub_derive.svg" alt="debug-stub-derive on crates.io" /></a>
<a href="https://docs.rs/debug_stub_derive/0.3.0/"><img src="https://docs.rs/debug_stub_derive/badge.svg?version=0.3.0" alt="debug-stub-derive on docs.rs" /></a></p>
"##;

    test_markdown_html(original, expected, false, false);
}

#[test]
fn regression_test_4() {
    let original = r##"|  Title A  |  Title B  |
| --------- | --------- |
| Content   | Content   |

|  Title A  |  Title B  |  Title C  |  Title D  |
| --------- | --------- | --------- | ---------:|
| Content   | Content   | Conent    | Content   |
"##;
    let expected = r##"<table><thead><tr><th>Title A  </th><th>Title B  </th></tr></thead><tbody>
<tr><td>Content   </td><td>Content   </td></tr>
</tbody></table>
<table><thead><tr><th>Title A  </th><th>Title B  </th><th>Title C  </th><th style="text-align: right">Title D  </th></tr></thead><tbody>
<tr><td>Content   </td><td>Content   </td><td>Conent    </td><td style="text-align: right">Content   </td></tr>
</tbody></table>
"##;

    test_markdown_html(original, expected, false, false);
}

#[test]
fn regression_test_5() {
    let original = r##"foo§__(bar)__
"##;
    let expected = r##"<p>foo§<strong>(bar)</strong></p>
"##;

    test_markdown_html(original, expected, false, false);
}

#[test]
fn regression_test_6() {
    let original = r##"<https://example.com> hello
"##;
    let expected = r##"<p><a href="https://example.com">https://example.com</a> hello</p>

"##;

    test_markdown_html(original, expected, false, false);
}

#[test]
fn regression_test_7() {
    let original = r##"[foo][bar]

<!-- foo -->
[bar]: a
"##;
    let expected = r##"<p><a href="a">foo</a></p>
<!-- foo -->
"##;

    test_markdown_html(original, expected, false, false);
}

#[test]
fn regression_test_8() {
    let original = r##"<!-- <dl> -->
- **foo** (u8, u8)

  make something

- **bar** (u16, u16)

  make something
"##;
    let expected = r##"<!-- <dl> -->
<ul>
<li>
<p><strong>foo</strong> (u8, u8)</p>
<p>make something</p>
</li>
<li>
<p><strong>bar</strong> (u16, u16)</p>
<p>make something</p>
</li>
</ul>

"##;

    test_markdown_html(original, expected, false, false);
}

#[test]
fn regression_test_9() {
    let original = r##"[`
i8
`](
../../../std/primitive.i8.html
)
"##;
    let expected = r##"<p><a href="../../../std/primitive.i8.html"><code>i8</code></a></p>
"##;

    test_markdown_html(original, expected, false, false);
}

#[test]
fn regression_test_10() {
    let original = r##"[a]

[a]: /url (title\\*)
"##;
    let expected = r##"<p><a href="/url" title="title\*">a</a></p>
"##;

    test_markdown_html(original, expected, false, false);
}

#[test]
fn regression_test_11() {
    let original = r##"[a]

[a]: /url (title\))
"##;
    let expected = r##"<p><a href="/url" title="title)">a</a></p>
"##;

    test_markdown_html(original, expected, false, false);
}

#[test]
fn regression_test_12() {
    let original = r##"[a]

[a]: /url (title))
"##;
    let expected = r##"<p>[a]</p>
<p>[a]: /url (title))</p>
"##;

    test_markdown_html(original, expected, false, false);
}

#[test]
fn regression_test_13() {
    let original = r##"a <?php this is not a valid processing tag
---
b <?php but this is ?>
"##;
    let expected = r##"<h2>a &lt;?php this is not a valid processing tag</h2>
<p>b <?php but this is ?></p>
"##;

    test_markdown_html(original, expected, false, false);
}

#[test]
fn regression_test_14() {
    let original = r##"[a]: u\
foo
"##;
    let expected = r##"<p>foo</p>
"##;

    test_markdown_html(original, expected, false, false);
}

#[test]
fn regression_test_15() {
    let original = r##"\`foo`
"##;
    let expected = r##"<p>`foo`</p>
"##;

    test_markdown_html(original, expected, false, false);
}

#[test]
fn regression_test_16() {
    let original = r##"foo\\
bar
"##;
    let expected = r##"<p>foo\
bar</p>
"##;

    test_markdown_html(original, expected, false, false);
}

#[test]
fn regression_test_17() {
    let original = r##"1\. foo

1\) bar
"##;
    let expected = r##"<p>1. foo</p>
<p>1) bar</p>
"##;

    test_markdown_html(original, expected, false, false);
}

#[test]
fn regression_test_18() {
    let original = r##"1...

1.2.3.

1 2 3 .

1.|2.-3.

1)2)3)
"##;
    let expected = r##"<p>1...</p>
<p>1.2.3.</p>
<p>1 2 3 .</p>
<p>1.|2.-3.</p>
<p>1)2)3)</p>
"##;

    test_markdown_html(original, expected, false, false);
}

#[test]
fn regression_test_19() {
    let original = r##"[](<<>)
"##;
    let expected = r##"<p>[](&lt;&lt;&gt;)</p>
"##;

    test_markdown_html(original, expected, false, false);
}

#[test]
fn regression_test_20() {
    let original = r##"\``foo``bar`
"##;
    let expected = r##"<p>`<code>foo``bar</code></p>
"##;

    test_markdown_html(original, expected, false, false);
}

#[test]
fn regression_test_21() {
    let original = r##"\\`foo`
"##;
    let expected = r##"<p>\<code>foo</code></p>
"##;

    test_markdown_html(original, expected, false, false);
}

#[test]
fn regression_test_22() {
    let original = r##"[\\]: x

YOLO
"##;
    let expected = r##"<p>YOLO</p>
"##;

    test_markdown_html(original, expected, false, false);
}

#[test]
fn regression_test_23() {
    let original = r##"lorem ipsum
A | B
---|---
foo | bar
"##;
    let expected = r##"<p>lorem ipsum
A | B
---|---
foo | bar</p>
"##;

    test_markdown_html(original, expected, false, false);
}

#[test]
fn regression_test_24() {
    let original = r##"foo|bar  
---|---
foo|bar
"##;
    let expected = r##"<table><thead><tr><th>foo</th><th>bar</th></tr></thead>
<tbody><tr><td>foo</td><td>bar</td></tr></tbody>
</table>
"##;

    test_markdown_html(original, expected, false, false);
}

#[test]
fn regression_test_25() {
    let original = r##"foo|bar\\
---|---
foo|bar
"##;
    let expected = r##"<table><thead><tr><th>foo</th><th>bar\</th></tr></thead>
<tbody><tr><td>foo</td><td>bar</td></tr></tbody>
</table>
"##;

    test_markdown_html(original, expected, false, false);
}

#[test]
fn regression_test_26() {
    let original = r##"[<foo>](url)
"##;
    let expected = r##"<p><a href="url"><foo></a></p>
"##;

    test_markdown_html(original, expected, false, false);
}

#[test]
fn regression_test_27() {
    let original = r##"[<foo>bar</foo>](url)
"##;
    let expected = r##"<p><a href="url"><foo>bar</foo></a></p>
"##;

    test_markdown_html(original, expected, false, false);
}

#[test]
fn regression_test_28() {
    let original = r##"![<http://example.com>](http://example.com/logo.png)
"##;
    let expected = r##"<p><img alt="http://example.com" src="http://example.com/logo.png"></p>
"##;

    test_markdown_html(original, expected, false, false);
}

#[test]
fn regression_test_29() {
    let original = r##"[<http://one> <http://two>](url)
"##;
    let expected = r##"<p><a href="url"></a><a href="http://one">http://one</a> <a href="http://two">http://two</a></p>
"##;

    test_markdown_html(original, expected, false, false);
}

#[test]
fn regression_test_30() {
    let original = r##"Markdown | Less | Pretty
--- | --- | ---
 
some text
"##;
    let expected = r##"<table><thead><tr><th>Markdown </th><th> Less </th><th> Pretty</th></tr></thead><tbody>
</tbody></table>
<p>some text</p>
"##;

    test_markdown_html(original, expected, false, false);
}

#[test]
fn regression_test_31() {
    let original = r##"1. > foo
2. >
"##;
    let expected = r##"<ol>
<li>
<blockquote>
<p>foo</p>
</blockquote>
</li>
<li>
<blockquote>
</blockquote>
</li>
</ol>
"##;

    test_markdown_html(original, expected, false, false);
}

#[test]
fn regression_test_32() {
    let original = r##"[
x

]: f
"##;
    let expected = r##"<p>[
x</p>
<p>]: f</p>
"##;

    test_markdown_html(original, expected, false, false);
}

#[test]
fn regression_test_33() {
    let original = r##"[foo]:
"##;
    let expected = r##"<p>[foo]:</p>
"##;

    test_markdown_html(original, expected, false, false);
}

#[test]
fn regression_test_34() {
    let original = r##"> [foo
> bar]: /url
>
> [foo bar]
"##;
    let expected = r##"<blockquote>
<p><a href="/url">foo bar</a></p>
</blockquote>
"##;

    test_markdown_html(original, expected, false, false);
}

#[test]
fn regression_test_35() {
    let original = r##"> foo | bar
> --- | ---
yolo | swag
"##;
    let expected = r##"<blockquote>
<table><thead><tr><th>foo</th><th>bar</th></tr></thead></table>
</blockquote>
<p>yolo | swag</p>
"##;

    test_markdown_html(original, expected, false, false);
}

#[test]
fn regression_test_36() {
    let original = r##"<foo bar>
"##;
    let expected = r##"<foo bar>
"##;

    test_markdown_html(original, expected, false, false);
}

#[test]
fn regression_test_37() {
    let original = r##"<foo bar =
 "hi"> 
"##;
    let expected = r##"<p><foo bar =
 "hi"> </p>
"##;

    test_markdown_html(original, expected, false, false);
}

#[test]
fn regression_test_38() {
    let original = r##"~~*_**__

__a__
"##;
    let expected = r##"<p>~~*_**__</p>
<p><strong>a</strong></p>
"##;

    test_markdown_html(original, expected, false, false);
}

#[test]
fn regression_test_39() {
    let original = r##"> `
> `
"##;
    let expected = r##"<blockquote>
<p><code></code></p>
</blockquote>
"##;

    test_markdown_html(original, expected, false, false);
}

#[test]
fn regression_test_40() {
    let original = r##"`\|`
"##;
    let expected = r##"<p><code>\|</code></p>
"##;

    test_markdown_html(original, expected, false, false);
}

#[test]
fn regression_test_41() {
    let original = r##"Paragraph 1
    
Paragraph 2
"##;
    let expected = r##"<p>Paragraph 1</p>
<p>Paragraph 2</p>
"##;

    test_markdown_html(original, expected, false, false);
}

#[test]
fn regression_test_42() {
    let original = r##"\[[link text](https://www.google.com/)\]
"##;
    let expected = r##"<p>[<a href="https://www.google.com/">link text</a>]</p>
"##;

    test_markdown_html(original, expected, false, false);
}

#[test]
fn regression_test_43() {
    let original = r##"foo | bar
--- | ---
[a](< | url>)
"##;
    let expected = r##"<table><thead><tr><th>foo</th><th>bar</th></tr></thead><tbody><tr><td>[a](&lt;</td><td>url&gt;)</td></tr></tbody></table>
"##;

    test_markdown_html(original, expected, false, false);
}

#[test]
fn regression_test_44() {
    let original = r##"[a](url "
- - -
")
"##;
    let expected = r##"<p>[a](url "</p>
<hr>
<p>")</p>
"##;

    test_markdown_html(original, expected, false, false);
}

#[test]
fn regression_test_45() {
    let original = r##"[a](url

)
"##;
    let expected = r##"<p>[a](url</p>
<p>)</p>
"##;

    test_markdown_html(original, expected, false, false);
}

#[test]
fn regression_test_46() {
    let original = r##"[a](b "

")
"##;
    let expected = r##"<p>[a](b &quot;</p>
<p>&quot;)</p>
"##;

    test_markdown_html(original, expected, false, false);
}

#[test]
fn regression_test_47() {
    let original = r##"<http:// >
"##;
    let expected = r##"<p>&lt;http:// &gt;</p>
"##;

    test_markdown_html(original, expected, false, false);
}

#[test]
fn regression_test_48() {
    let original = r##"<http://>
"##;
    let expected = r##"<p>&lt;http://&gt;</p>
"##;

    test_markdown_html(original, expected, false, false);
}

#[test]
fn regression_test_49() {
    let original = r##"foo | bar
--- | ---
<http://| baz
"##;
    let expected = r##"<table>
<thead>
<tr><th>foo</th><th>bar</th></tr>
</thead>
<tbody>
<tr><td>&lt;http://</td><td>baz</td></tr>
</tbody>
</table>
"##;

    test_markdown_html(original, expected, false, false);
}

#[test]
fn regression_test_50() {
    let original = r##"foo | bar
--- | ---
<http://|>
"##;
    let expected = r##"<table>
<thead>
<tr><th>foo</th><th>bar</th></tr>
</thead>
<tbody>
<tr><td>&lt;http://</td><td>&gt;</td></tr>
</tbody>
</table>
"##;

    test_markdown_html(original, expected, false, false);
}

#[test]
fn regression_test_51() {
    let original = r##"<sup>\*hi</sup>\_
"##;
    let expected = r##"<p><sup>*hi</sup>_</p>
"##;

    test_markdown_html(original, expected, false, false);
}

#[test]
fn regression_test_52() {
    let original = r##"email: <john@example.com>\_
"##;
    let expected = r##"<p>email: <a href="mailto:john@example.com">john@example.com</a>_</p>
"##;

    test_markdown_html(original, expected, false, false);
}

#[test]
fn regression_test_53() {
    let original = r##"> [link](/url 'foo
> bar')
"##;
    let expected = r##"<blockquote>
<p><a href="/url" title="foo
bar">link</a></p>
</blockquote>
"##;

    test_markdown_html(original, expected, false, false);
}

#[test]
fn regression_test_54() {
    let original = r##"> [foo
> bar]: /url
>
> [foo bar]
"##;
    let expected = r##"<blockquote>
<p><a href="/url">foo bar</a></p>
</blockquote>
"##;

    test_markdown_html(original, expected, false, false);
}

#[test]
fn regression_test_55() {
    let original = r##"> [foo   bar]: /url
>
> [foo
> bar]
"##;
    let expected = r##"<blockquote>
<p><a href="/url">foo
bar</a></p>
</blockquote>
"##;

    test_markdown_html(original, expected, false, false);
}

#[test]
fn regression_test_56() {
    let original = r##"> - [a
> b c]: /foo

[a b c]
"##;
    let expected = r##"<blockquote>
<ul>
<li></li>
</ul>
</blockquote>
<p><a href="/foo">a b c</a></p>
"##;

    test_markdown_html(original, expected, false, false);
}

#[test]
fn regression_test_57() {
    let original = r##"[a
> b]: /foo

[a b] [a > b]
"##;
    let expected = r##"<p>[a</p>
<blockquote>
<p>b]: /foo</p>
</blockquote>
<p>[a b] [a > b]</p>
"##;

    test_markdown_html(original, expected, false, false);
}

#[test]
fn regression_test_58() {
    let original = r##"[`cargo
package`]

[`cargo package`]: https://example.com
"##;
    let expected = r##"<p><a href="https://example.com"><code>cargo package</code></a></p>
"##;

    test_markdown_html(original, expected, false, false);
}

#[test]
fn regression_test_59() {
    let original = r##"> [`cargo
> package`]

[`cargo package`]: https://example.com
"##;
    let expected = r##"<blockquote>
<p><a href="https://example.com"><code>cargo package</code></a></p>
</blockquote>
"##;

    test_markdown_html(original, expected, false, false);
}

#[test]
fn regression_test_60() {
    let original = r##"> `cargo
> package`
"##;
    let expected = r##"<blockquote>
<p><code>cargo package</code></p>
"##;

    test_markdown_html(original, expected, false, false);
}

#[test]
fn regression_test_61() {
    let original = r##"> Note: Though you should not rely on this, all pointers to <abbr
> title="Dynamically Sized Types">DSTs</abbr> are currently twice the size of
> the size of `usize` and have the same alignment.
"##;
    let expected = r##"<blockquote>
<p>Note: Though you should not rely on this, all pointers to
<abbr title="Dynamically Sized Types">DSTs</abbr> are currently twice the size of
the size of <code>usize</code> and have the same alignment.</p>
</blockquote>
"##;

    test_markdown_html(original, expected, false, false);
}

#[test]
fn regression_test_62() {
    let original = r##"Lorem ipsum.[^a]

An unordered list before the footnotes:
* Ipsum
* Lorem

[^a]: Cool.
"##;
    let expected = r##"<p>Lorem ipsum.<sup class="footnote-reference"><a href="#a">1</a></sup></p>
<p>An unordered list before the footnotes:</p>
<ul>
    <li>Ipsum</li>
    <li>Lorem</li>
</ul>
<div class="footnote-definition" id="a"><sup class="footnote-definition-label">1</sup>
    <p>Cool.</p>
</div>
"##;

    test_markdown_html(original, expected, false, false);
}

#[test]
fn regression_test_63() {
    let original = r##"[][a]

[a]: b

# assimp-rs [![][crates-badge]][crates]

[crates]: https://crates.io/crates/assimp
[crates-badge]: http://meritbadge.herokuapp.com/assimp
"##;
    let expected = r##"<p><a href="b"></a></p>

<h1>assimp-rs <a href="https://crates.io/crates/assimp"><img alt="" src="http://meritbadge.herokuapp.com/assimp"></a></h1>
"##;

    test_markdown_html(original, expected, false, false);
}

#[test]
fn regression_test_64() {
    let original = r##"* A list.

   * A sublist.

   * Another sublist.


* A list.
 
   * A sublist.
 
   * Another sublist.
 
"##;
    let expected = r##"<ul>
<li>
<p>A list.</p>
<ul>
<li>
<p>A sublist.</p>
</li>
<li>
<p>Another sublist.</p>
</li>
</ul>
</li>
<li>
<p>A list.</p>
<ul>
<li>
<p>A sublist.</p>
</li>
<li>
<p>Another sublist.</p>
</li>
</ul>
</li>
</ul>
"##;

    test_markdown_html(original, expected, false, false);
}

#[test]
fn regression_test_65() {
    let original = r##"<foo
"##;
    let expected = r##"<p>&lt;foo</p>
"##;

    test_markdown_html(original, expected, false, false);
}

#[test]
fn regression_test_66() {
    let original = r##"> > a <a href
> > ="yo
> > lo">
"##;
    let expected = r##"<blockquote>
<blockquote>
<p>a <a href
="yo
lo"></p>
</blockquote>
</blockquote>
"##;

    test_markdown_html(original, expected, false, false);
}

#[test]
fn regression_test_67() {
    let original = r##"	-	the whitespace here are tabs
"##;
    let expected = r##"<pre><code>-	the whitespace here are tabs
</code></pre>
"##;

    test_markdown_html(original, expected, false, false);
}

#[test]
fn regression_test_68() {
    let original = r##"1. a
   1. a

a
2. a
"##;
    let expected = r##"<ol>
<li>a
<ol>
<li>a</li>
</ol>
</li>
</ol>
<p>a
2. a</p>
"##;

    test_markdown_html(original, expected, false, false);
}

#[test]
fn regression_test_69() {
    let original = r##"1. a
2. a
   2. a
"##;
    let expected = r##"<ol>
<li>a</li>
<li>a
2. a</li>
</ol>
"##;

    test_markdown_html(original, expected, false, false);
}

#[test]
fn regression_test_70() {
    let original = r##"* foo
    + bar
    + baz
"##;
    let expected = r##"<ul>
<li>foo
<ul>
<li>bar</li>
<li>baz</li>
</ul>
</li>
</ul>
"##;

<<<<<<< HEAD
    test_markdown_html(original, expected, false, false);
=======
    test_markdown_html(original, expected, false);
}

#[test]
fn regression_test_71() {
    let original = r##"[`]: xx:

[`]`]
"##;
    let expected = r##"<p>[<code>]</code>]</p>
"##;

    test_markdown_html(original, expected, false);
>>>>>>> 48b5931f
}<|MERGE_RESOLUTION|>--- conflicted
+++ resolved
@@ -1017,10 +1017,7 @@
 </ul>
 "##;
 
-<<<<<<< HEAD
-    test_markdown_html(original, expected, false, false);
-=======
-    test_markdown_html(original, expected, false);
+    test_markdown_html(original, expected, false, false);
 }
 
 #[test]
@@ -1033,5 +1030,4 @@
 "##;
 
     test_markdown_html(original, expected, false);
->>>>>>> 48b5931f
 }