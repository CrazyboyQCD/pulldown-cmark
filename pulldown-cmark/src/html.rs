// Copyright 2015 Google Inc. All rights reserved.
//
// Permission is hereby granted, free of charge, to any person obtaining a copy
// of this software and associated documentation files (the "Software"), to deal
// in the Software without restriction, including without limitation the rights
// to use, copy, modify, merge, publish, distribute, sublicense, and/or sell
// copies of the Software, and to permit persons to whom the Software is
// furnished to do so, subject to the following conditions:
//
// The above copyright notice and this permission notice shall be included in
// all copies or substantial portions of the Software.
//
// THE SOFTWARE IS PROVIDED "AS IS", WITHOUT WARRANTY OF ANY KIND, EXPRESS OR
// IMPLIED, INCLUDING BUT NOT LIMITED TO THE WARRANTIES OF MERCHANTABILITY,
// FITNESS FOR A PARTICULAR PURPOSE AND NONINFRINGEMENT. IN NO EVENT SHALL THE
// AUTHORS OR COPYRIGHT HOLDERS BE LIABLE FOR ANY CLAIM, DAMAGES OR OTHER
// LIABILITY, WHETHER IN AN ACTION OF CONTRACT, TORT OR OTHERWISE, ARISING FROM,
// OUT OF OR IN CONNECTION WITH THE SOFTWARE OR THE USE OR OTHER DEALINGS IN
// THE SOFTWARE.

//! HTML renderer that takes an iterator of events as input.

use std::collections::HashMap;

use crate::strings::CowStr;
use crate::Event::*;
use crate::{Alignment, BlockQuoteKind, CodeBlockKind, Event, LinkType, Tag, TagEnd};
use pulldown_cmark_escape::{
    escape_href, escape_html, escape_html_body_text, FmtWriter, IoWriter, StrWrite,
};

enum TableState {
    Head,
    Body,
}

struct HtmlWriter<'a, I, W> {
    /// Iterator supplying events.
    iter: I,

    /// Writer to write to.
    writer: W,

    /// Whether or not the last write wrote a newline.
    end_newline: bool,

    /// Whether if inside a metadata block (text should not be written)
    in_non_writing_block: bool,

    table_state: TableState,
    table_alignments: Vec<Alignment>,
    table_cell_index: usize,
    numbers: HashMap<CowStr<'a>, usize>,
}

impl<'a, I, W> HtmlWriter<'a, I, W>
where
    I: Iterator<Item = Event<'a>>,
    W: StrWrite,
{
    fn new(iter: I, writer: W) -> Self {
        Self {
            iter,
            writer,
            end_newline: true,
            in_non_writing_block: false,
            table_state: TableState::Head,
            table_alignments: vec![],
            table_cell_index: 0,
            numbers: HashMap::new(),
        }
    }

    /// Writes a new line.
    #[inline]
    fn write_newline(&mut self) -> Result<(), W::Error> {
        self.end_newline = true;
        self.writer.write_str("\n")
    }

    /// Writes a buffer, and tracks whether or not a newline was written.
    #[inline]
    fn write(&mut self, s: &str) -> Result<(), W::Error> {
        self.writer.write_str(s)?;

        if !s.is_empty() {
            self.end_newline = s.ends_with('\n');
        }
        Ok(())
    }

    fn run(mut self) -> Result<(), W::Error> {
        while let Some(event) = self.iter.next() {
            match event {
                Start(tag) => {
                    self.start_tag(tag)?;
                }
                End(tag) => {
                    self.end_tag(tag)?;
                }
                Text(text) => {
                    if !self.in_non_writing_block {
                        escape_html_body_text(&mut self.writer, &text)?;
                        self.end_newline = text.ends_with('\n');
                    }
                }
                Code(text) => {
                    self.write("<code>")?;
                    escape_html_body_text(&mut self.writer, &text)?;
                    self.write("</code>")?;
                }
                InlineMath(text) => {
                    self.write(r#"<span class="math math-inline">"#)?;
                    escape_html(&mut self.writer, &text)?;
                    self.write("</span>")?;
                }
                DisplayMath(text) => {
                    self.write(r#"<span class="math math-display">"#)?;
                    escape_html(&mut self.writer, &text)?;
                    self.write("</span>")?;
                }
                Html(html) | InlineHtml(html) => {
                    self.write(&html)?;
                }
                SoftBreak => {
                    self.write_newline()?;
                }
                HardBreak => {
                    self.write("<br />\n")?;
                }
                Rule => {
                    if self.end_newline {
                        self.write("<hr />\n")?;
                    } else {
                        self.write("\n<hr />\n")?;
                    }
                }
                FootnoteReference(name) => {
                    let len = self.numbers.len() + 1;
                    self.write("<sup class=\"footnote-reference\"><a href=\"#")?;
                    escape_html(&mut self.writer, &name)?;
                    self.write("\">")?;
                    let number = *self.numbers.entry(name).or_insert(len);
                    write!(&mut self.writer, "{}", number)?;
                    self.write("</a></sup>")?;
                }
                TaskListMarker(true) => {
                    self.write("<input disabled=\"\" type=\"checkbox\" checked=\"\"/>\n")?;
                }
                TaskListMarker(false) => {
                    self.write("<input disabled=\"\" type=\"checkbox\"/>\n")?;
                }
            }
        }
        Ok(())
    }

    /// Writes the start of an HTML tag.
    fn start_tag(&mut self, tag: Tag<'a>) -> Result<(), W::Error> {
        match tag {
            Tag::HtmlBlock => Ok(()),
            Tag::Paragraph => {
                if self.end_newline {
                    self.write("<p>")
                } else {
                    self.write("\n<p>")
                }
            }
            Tag::Heading {
                level,
                id,
                classes,
                attrs,
            } => {
                if self.end_newline {
                    self.write("<")?;
                } else {
                    self.write("\n<")?;
                }
                write!(&mut self.writer, "{}", level)?;
                if let Some(id) = id {
                    self.write(" id=\"")?;
                    escape_html(&mut self.writer, &id)?;
                    self.write("\"")?;
                }
                let mut classes = classes.iter();
                if let Some(class) = classes.next() {
                    self.write(" class=\"")?;
                    escape_html(&mut self.writer, class)?;
                    for class in classes {
                        self.write(" ")?;
                        escape_html(&mut self.writer, class)?;
                    }
                    self.write("\"")?;
                }
                for (attr, value) in attrs {
                    self.write(" ")?;
                    escape_html(&mut self.writer, &attr)?;
                    if let Some(val) = value {
                        self.write("=\"")?;
                        escape_html(&mut self.writer, &val)?;
                        self.write("\"")?;
                    } else {
                        self.write("=\"\"")?;
                    }
                }
                self.write(">")
            }
            Tag::Table(alignments) => {
                self.table_alignments = alignments;
                self.write("<table>")
            }
            Tag::TableHead => {
                self.table_state = TableState::Head;
                self.table_cell_index = 0;
                self.write("<thead><tr>")
            }
            Tag::TableRow => {
                self.table_cell_index = 0;
                self.write("<tr>")
            }
            Tag::TableCell => {
                match self.table_state {
                    TableState::Head => {
                        self.write("<th")?;
                    }
                    TableState::Body => {
                        self.write("<td")?;
                    }
                }
                match self.table_alignments.get(self.table_cell_index) {
                    Some(&Alignment::Left) => self.write(" style=\"text-align: left\">"),
                    Some(&Alignment::Center) => self.write(" style=\"text-align: center\">"),
                    Some(&Alignment::Right) => self.write(" style=\"text-align: right\">"),
                    _ => self.write(">"),
                }
            }
            Tag::BlockQuote(kind) => {
                let class_str = match kind {
                    None => "",
                    Some(kind) => match kind {
                        BlockQuoteKind::Note => " class=\"markdown-alert-note\"",
                        BlockQuoteKind::Tip => " class=\"markdown-alert-tip\"",
                        BlockQuoteKind::Important => " class=\"markdown-alert-important\"",
                        BlockQuoteKind::Warning => " class=\"markdown-alert-warning\"",
                        BlockQuoteKind::Caution => " class=\"markdown-alert-caution\"",
                    },
                };
                if self.end_newline {
                    self.write(&format!("<blockquote{}>\n", class_str))
                } else {
                    self.write(&format!("\n<blockquote{}>\n", class_str))
                }
            }
            Tag::CodeBlock(info) => {
                if !self.end_newline {
                    self.write_newline()?;
                }
                match info {
                    CodeBlockKind::Fenced(info) => {
                        let lang = info.split(' ').next().unwrap();
                        if lang.is_empty() {
                            self.write("<pre><code>")
                        } else {
                            self.write("<pre><code class=\"language-")?;
                            escape_html(&mut self.writer, lang)?;
                            self.write("\">")
                        }
                    }
                    CodeBlockKind::Indented => self.write("<pre><code>"),
                }
            }
            Tag::List(Some(1)) => {
                if self.end_newline {
                    self.write("<ol>\n")
                } else {
                    self.write("\n<ol>\n")
                }
            }
            Tag::List(Some(start)) => {
                if self.end_newline {
                    self.write("<ol start=\"")?;
                } else {
                    self.write("\n<ol start=\"")?;
                }
                write!(&mut self.writer, "{}", start)?;
                self.write("\">\n")
            }
            Tag::List(None) => {
                if self.end_newline {
                    self.write("<ul>\n")
                } else {
                    self.write("\n<ul>\n")
                }
            }
            Tag::Item => {
                if self.end_newline {
                    self.write("<li>")
                } else {
                    self.write("\n<li>")
                }
            }
<<<<<<< HEAD
            Tag::Subscript => self.write("<sub>"),
            Tag::Superscript => self.write("<sup>"),
=======
            Tag::DefinitionList => {
                if self.end_newline {
                    self.write("<dl>\n")
                } else {
                    self.write("\n<dl>\n")
                }
            }
            Tag::DefinitionListTitle => {
                if self.end_newline {
                    self.write("<dt>")
                } else {
                    self.write("\n<dt>")
                }
            }
            Tag::DefinitionListDefinition => {
                if self.end_newline {
                    self.write("<dd>")
                } else {
                    self.write("\n<dd>")
                }
            }
>>>>>>> 65c51590
            Tag::Emphasis => self.write("<em>"),
            Tag::Strong => self.write("<strong>"),
            Tag::Strikethrough => self.write("<del>"),
            Tag::Link {
                link_type: LinkType::Email,
                dest_url,
                title,
                id: _,
            } => {
                self.write("<a href=\"mailto:")?;
                escape_href(&mut self.writer, &dest_url)?;
                if !title.is_empty() {
                    self.write("\" title=\"")?;
                    escape_html(&mut self.writer, &title)?;
                }
                self.write("\">")
            }
            Tag::Link {
                link_type: _,
                dest_url,
                title,
                id: _,
            } => {
                self.write("<a href=\"")?;
                escape_href(&mut self.writer, &dest_url)?;
                if !title.is_empty() {
                    self.write("\" title=\"")?;
                    escape_html(&mut self.writer, &title)?;
                }
                self.write("\">")
            }
            Tag::Image {
                link_type: _,
                dest_url,
                title,
                id: _,
            } => {
                self.write("<img src=\"")?;
                escape_href(&mut self.writer, &dest_url)?;
                self.write("\" alt=\"")?;
                self.raw_text()?;
                if !title.is_empty() {
                    self.write("\" title=\"")?;
                    escape_html(&mut self.writer, &title)?;
                }
                self.write("\" />")
            }
            Tag::FootnoteDefinition(name) => {
                if self.end_newline {
                    self.write("<div class=\"footnote-definition\" id=\"")?;
                } else {
                    self.write("\n<div class=\"footnote-definition\" id=\"")?;
                }
                escape_html(&mut self.writer, &name)?;
                self.write("\"><sup class=\"footnote-definition-label\">")?;
                let len = self.numbers.len() + 1;
                let number = *self.numbers.entry(name).or_insert(len);
                write!(&mut self.writer, "{}", number)?;
                self.write("</sup>")
            }
            Tag::MetadataBlock(_) => {
                self.in_non_writing_block = true;
                Ok(())
            }
        }
    }

    fn end_tag(&mut self, tag: TagEnd) -> Result<(), W::Error> {
        match tag {
            TagEnd::HtmlBlock => {}
            TagEnd::Paragraph => {
                self.write("</p>\n")?;
            }
            TagEnd::Heading(level) => {
                self.write("</")?;
                write!(&mut self.writer, "{}", level)?;
                self.write(">\n")?;
            }
            TagEnd::Table => {
                self.write("</tbody></table>\n")?;
            }
            TagEnd::TableHead => {
                self.write("</tr></thead><tbody>\n")?;
                self.table_state = TableState::Body;
            }
            TagEnd::TableRow => {
                self.write("</tr>\n")?;
            }
            TagEnd::TableCell => {
                match self.table_state {
                    TableState::Head => {
                        self.write("</th>")?;
                    }
                    TableState::Body => {
                        self.write("</td>")?;
                    }
                }
                self.table_cell_index += 1;
            }
            TagEnd::BlockQuote(_) => {
                self.write("</blockquote>\n")?;
            }
            TagEnd::CodeBlock => {
                self.write("</code></pre>\n")?;
            }
            TagEnd::List(true) => {
                self.write("</ol>\n")?;
            }
            TagEnd::List(false) => {
                self.write("</ul>\n")?;
            }
            TagEnd::Item => {
                self.write("</li>\n")?;
            }
            TagEnd::DefinitionList => {
                self.write("</dl>\n")?;
            }
            TagEnd::DefinitionListTitle => {
                self.write("</dt>\n")?;
            }
            TagEnd::DefinitionListDefinition => {
                self.write("</dd>\n")?;
            }
            TagEnd::Emphasis => {
                self.write("</em>")?;
            }
            TagEnd::Superscript => {
                self.write("</sup>")?;
            }
            TagEnd::Subscript => {
                self.write("</sub>")?;
            }
            TagEnd::Strong => {
                self.write("</strong>")?;
            }
            TagEnd::Strikethrough => {
                self.write("</del>")?;
            }
            TagEnd::Link => {
                self.write("</a>")?;
            }
            TagEnd::Image => (), // shouldn't happen, handled in start
            TagEnd::FootnoteDefinition => {
                self.write("</div>\n")?;
            }
            TagEnd::MetadataBlock(_) => {
                self.in_non_writing_block = false;
            }
        }
        Ok(())
    }

    // run raw text, consuming end tag
    fn raw_text(&mut self) -> Result<(), W::Error> {
        let mut nest = 0;
        while let Some(event) = self.iter.next() {
            match event {
                Start(_) => nest += 1,
                End(_) => {
                    if nest == 0 {
                        break;
                    }
                    nest -= 1;
                }
                Html(_) => {}
                InlineHtml(text) | Code(text) | Text(text) => {
                    // Don't use escape_html_body_text here.
                    // The output of this function is used in the `alt` attribute.
                    escape_html(&mut self.writer, &text)?;
                    self.end_newline = text.ends_with('\n');
                }
                InlineMath(text) => {
                    self.write("$")?;
                    escape_html(&mut self.writer, &text)?;
                    self.write("$")?;
                }
                DisplayMath(text) => {
                    self.write("$$")?;
                    escape_html(&mut self.writer, &text)?;
                    self.write("$$")?;
                }
                SoftBreak | HardBreak | Rule => {
                    self.write(" ")?;
                }
                FootnoteReference(name) => {
                    let len = self.numbers.len() + 1;
                    let number = *self.numbers.entry(name).or_insert(len);
                    write!(&mut self.writer, "[{}]", number)?;
                }
                TaskListMarker(true) => self.write("[x]")?,
                TaskListMarker(false) => self.write("[ ]")?,
            }
        }
        Ok(())
    }
}

/// Iterate over an `Iterator` of `Event`s, generate HTML for each `Event`, and
/// push it to a `String`.
///
/// # Examples
///
/// ```
/// use pulldown_cmark::{html, Parser};
///
/// let markdown_str = r#"
/// hello
/// =====
///
/// * alpha
/// * beta
/// "#;
/// let parser = Parser::new(markdown_str);
///
/// let mut html_buf = String::new();
/// html::push_html(&mut html_buf, parser);
///
/// assert_eq!(html_buf, r#"<h1>hello</h1>
/// <ul>
/// <li>alpha</li>
/// <li>beta</li>
/// </ul>
/// "#);
/// ```
pub fn push_html<'a, I>(s: &mut String, iter: I)
where
    I: Iterator<Item = Event<'a>>,
{
    write_html_fmt(s, iter).unwrap()
}

/// Iterate over an `Iterator` of `Event`s, generate HTML for each `Event`, and
/// write it out to an I/O stream.
///
/// **Note**: using this function with an unbuffered writer like a file or socket
/// will result in poor performance. Wrap these in a
/// [`BufWriter`](https://doc.rust-lang.org/std/io/struct.BufWriter.html) to
/// prevent unnecessary slowdowns.
///
/// # Examples
///
/// ```
/// use pulldown_cmark::{html, Parser};
/// use std::io::Cursor;
///
/// let markdown_str = r#"
/// hello
/// =====
///
/// * alpha
/// * beta
/// "#;
/// let mut bytes = Vec::new();
/// let parser = Parser::new(markdown_str);
///
/// html::write_html_io(Cursor::new(&mut bytes), parser);
///
/// assert_eq!(&String::from_utf8_lossy(&bytes)[..], r#"<h1>hello</h1>
/// <ul>
/// <li>alpha</li>
/// <li>beta</li>
/// </ul>
/// "#);
/// ```
pub fn write_html_io<'a, I, W>(writer: W, iter: I) -> std::io::Result<()>
where
    I: Iterator<Item = Event<'a>>,
    W: std::io::Write,
{
    HtmlWriter::new(iter, IoWriter(writer)).run()
}

/// Iterate over an `Iterator` of `Event`s, generate HTML for each `Event`, and
/// write it into Unicode-accepting buffer or stream.
///
/// # Examples
///
/// ```
/// use pulldown_cmark::{html, Parser};
///
/// let markdown_str = r#"
/// hello
/// =====
///
/// * alpha
/// * beta
/// "#;
/// let mut buf = String::new();
/// let parser = Parser::new(markdown_str);
///
/// html::write_html_fmt(&mut buf, parser);
///
/// assert_eq!(buf, r#"<h1>hello</h1>
/// <ul>
/// <li>alpha</li>
/// <li>beta</li>
/// </ul>
/// "#);
/// ```
pub fn write_html_fmt<'a, I, W>(writer: W, iter: I) -> std::fmt::Result
where
    I: Iterator<Item = Event<'a>>,
    W: std::fmt::Write,
{
    HtmlWriter::new(iter, FmtWriter(writer)).run()
}<|MERGE_RESOLUTION|>--- conflicted
+++ resolved
@@ -300,32 +300,29 @@
                     self.write("\n<li>")
                 }
             }
-<<<<<<< HEAD
+            Tag::DefinitionList => {
+                if self.end_newline {
+                    self.write("<dl>\n")
+                } else {
+                    self.write("\n<dl>\n")
+                }
+            }
+            Tag::DefinitionListTitle => {
+                if self.end_newline {
+                    self.write("<dt>")
+                } else {
+                    self.write("\n<dt>")
+                }
+            }
+            Tag::DefinitionListDefinition => {
+                if self.end_newline {
+                    self.write("<dd>")
+                } else {
+                    self.write("\n<dd>")
+                }
+            }
             Tag::Subscript => self.write("<sub>"),
             Tag::Superscript => self.write("<sup>"),
-=======
-            Tag::DefinitionList => {
-                if self.end_newline {
-                    self.write("<dl>\n")
-                } else {
-                    self.write("\n<dl>\n")
-                }
-            }
-            Tag::DefinitionListTitle => {
-                if self.end_newline {
-                    self.write("<dt>")
-                } else {
-                    self.write("\n<dt>")
-                }
-            }
-            Tag::DefinitionListDefinition => {
-                if self.end_newline {
-                    self.write("<dd>")
-                } else {
-                    self.write("\n<dd>")
-                }
-            }
->>>>>>> 65c51590
             Tag::Emphasis => self.write("<em>"),
             Tag::Strong => self.write("<strong>"),
             Tag::Strikethrough => self.write("<del>"),
