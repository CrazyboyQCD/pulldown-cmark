// Copyright 2017 Google Inc. All rights reserved.
//
// Permission is hereby granted, free of charge, to any person obtaining a copy
// of this software and associated documentation files (the "Software"), to deal
// in the Software without restriction, including without limitation the rights
// to use, copy, modify, merge, publish, distribute, sublicense, and/or sell
// copies of the Software, and to permit persons to whom the Software is
// furnished to do so, subject to the following conditions:
//
// The above copyright notice and this permission notice shall be included in
// all copies or substantial portions of the Software.
//
// THE SOFTWARE IS PROVIDED "AS IS", WITHOUT WARRANTY OF ANY KIND, EXPRESS OR
// IMPLIED, INCLUDING BUT NOT LIMITED TO THE WARRANTIES OF MERCHANTABILITY,
// FITNESS FOR A PARTICULAR PURPOSE AND NONINFRINGEMENT. IN NO EVENT SHALL THE
// AUTHORS OR COPYRIGHT HOLDERS BE LIABLE FOR ANY CLAIM, DAMAGES OR OTHER
// LIABILITY, WHETHER IN AN ACTION OF CONTRACT, TORT OR OTHERWISE, ARISING FROM,
// OUT OF OR IN CONNECTION WITH THE SOFTWARE OR THE USE OR OTHER DEALINGS IN
// THE SOFTWARE.

//! Tree-based two pass parser.

use std::cmp::min;
use std::collections::{HashMap, VecDeque};
use std::ops::{Index, Range};

use unicase::UniCase;

use crate::linklabel::{scan_link_label, scan_link_label_rest, LinkLabel, ReferenceLabel};
use crate::scanners::*;
use crate::strings::CowStr;
use crate::tree::{Tree, TreeIndex, TreePointer};

#[derive(Clone, Debug, PartialEq)]
pub enum Tag<'a> {
    // block-level tags
    Paragraph,

    /// A heading. The field indicates the level of the heading.
    Heading(i32),

    BlockQuote,
    CodeBlock(CowStr<'a>),

    /// A list. If the list is ordered the field indicates the number of the first item.
    List(Option<usize>), // TODO: add delim and tight for ast (not needed for html)
    Item,
    FootnoteDefinition(CowStr<'a>),

    // tables
    Table(Vec<Alignment>),
    TableHead,
    TableRow,
    TableCell,

    // span-level tags
    Emphasis,
    Strong,
    Strikethrough,

    /// A link. The first field is the link type, the second the destination URL and the third is a title
    Link(LinkType, CowStr<'a>, CowStr<'a>),

    /// An image. The first field is the link type, the second the destination URL and the third is a title
    Image(LinkType, CowStr<'a>, CowStr<'a>),
}

#[derive(Clone, Debug, PartialEq, Copy)]
pub enum LinkType {
    /// Inline link like `[foo](bar)`
    Inline,
    /// Reference link like `[foo][bar]`
    Reference,
    /// Reference without destination in the document, but resolved by the broken_link_callback
    ReferenceUnknown,
    /// Collapsed link like `[foo][]`
    Collapsed,
    /// Collapsed link without destination in the document, but resolved by the broken_link_callback
    CollapsedUnknown,
    /// Shortcut link like `[foo]`
    Shortcut,
    /// Shortcut without destination in the document, but resolved by the broken_link_callback
    ShortcutUnknown,
    /// Autolink like `<http://foo.bar/baz>`
    Autolink,
    /// Email address in autolink like `<john@example.org>`
    Email,
}

impl LinkType {
    fn to_unknown(self) -> Self {
        match self {
            LinkType::Reference => LinkType::ReferenceUnknown,
            LinkType::Collapsed => LinkType::CollapsedUnknown,
            LinkType::Shortcut => LinkType::ShortcutUnknown,
            _ => unreachable!(),
        }
    }
}

#[derive(Clone, Debug, PartialEq)]
pub enum Event<'a> {
    Start(Tag<'a>),
    End(Tag<'a>),
    Text(CowStr<'a>),
    Code(CowStr<'a>),
    Html(CowStr<'a>),
    FootnoteReference(CowStr<'a>),
    SoftBreak,
    HardBreak,
    Rule,
    /// A task list marker, rendered as a checkbox in HTML. Contains a true when it is checked
    TaskListMarker(bool),
}

#[derive(Copy, Clone, Debug, PartialEq)]
pub enum Alignment {
    None,
    Left,
    Center,
    Right,
}

bitflags! {
    pub struct Options: u32 {
        const ENABLE_TABLES = 1 << 1;
        const ENABLE_FOOTNOTES = 1 << 2;
        const ENABLE_STRIKETHROUGH = 1 << 3;
        const ENABLE_TASKLISTS = 1 << 4;
    }
}

#[derive(Debug, Default, Clone, Copy)]
struct Item {
    start: usize,
    end: usize,
    body: ItemBody,
}

#[derive(Debug, PartialEq, Clone, Copy)]
enum ItemBody {
    Paragraph,
    Text,
    SoftBreak,
    HardBreak,

    // These are possible inline items, need to be resolved in second pass.

    // repeats, can_open, can_close
    MaybeEmphasis(usize, bool, bool),
    MaybeCode(usize, bool), // number of backticks, preceeded by backslash
    MaybeHtml,
    MaybeLinkOpen,
    MaybeLinkClose,
    MaybeImage,

    // These are inline items after resolution.
    Emphasis,
    Strong,
    Strikethrough,
    Code(CowIndex),
    Link(LinkIndex),
    Image(LinkIndex),
    FootnoteReference(CowIndex),
    TaskListMarker(bool), // true for checked

    Rule,
    Heading(i32), // heading level
    FencedCodeBlock(CowIndex),
    IndentCodeBlock,
    Html,
    BlockQuote,
    List(bool, u8, usize), // is_tight, list character, list start index
    ListItem(usize),       // indent level
    SynthesizeText(CowIndex),
    FootnoteDefinition(CowIndex),

    // Tables
    Table(AlignmentIndex),
    TableHead,
    TableRow,
    TableCell,

    // Dummy node at the top of the tree - should not be used otherwise!
    Root,
}

impl<'a> ItemBody {
    fn is_inline(&self) -> bool {
        match *self {
            ItemBody::MaybeEmphasis(..)
            | ItemBody::MaybeHtml
            | ItemBody::MaybeCode(..)
            | ItemBody::MaybeLinkOpen
            | ItemBody::MaybeLinkClose
            | ItemBody::MaybeImage => true,
            _ => false,
        }
    }
}

impl<'a> Default for ItemBody {
    fn default() -> Self {
        ItemBody::Root
    }
}

/// Scanning modes for `Parser`'s `parse_line` method.
#[derive(PartialEq, Eq, Copy, Clone)]
enum TableParseMode {
    /// Inside a paragraph, scanning for table headers.
    Scan,
    /// Inside a table.
    Active,
    /// Inside a paragraph, not scanning for table headers.
    Disabled,
}

/// State for the first parsing pass.
///
/// The first pass resolves all block structure, generating an AST. Within a block, items
/// are in a linear chain with potential inline markup identified.
struct FirstPass<'a> {
    text: &'a str,
    tree: Tree<Item>,
    begin_list_item: bool,
    last_line_blank: bool,
    allocs: Allocations<'a>,
    options: Options,
    list_nesting: usize,
}

impl<'a> FirstPass<'a> {
    fn new(text: &'a str, options: Options) -> FirstPass {
        // This is a very naive heuristic for the number of nodes
        // we'll need.
        let start_capacity = std::cmp::max(128, text.len() / 32);
        let tree = Tree::with_capacity(start_capacity);
        let begin_list_item = false;
        let last_line_blank = false;
        let allocs = Allocations::new();
        FirstPass {
            text,
            tree,
            begin_list_item,
            last_line_blank,
            allocs,
            options,
            list_nesting: 0,
        }
    }

    fn run(mut self) -> (Tree<Item>, Allocations<'a>) {
        let mut ix = 0;
        while ix < self.text.len() {
            ix = self.parse_block(ix);
        }
        for _ in 0..self.tree.spine_len() {
            self.pop(ix);
        }
        (self.tree, self.allocs)
    }

    /// Returns offset after block.
    fn parse_block(&mut self, mut start_ix: usize) -> usize {
        let bytes = self.text.as_bytes();
        let mut line_start = LineStart::new(&bytes[start_ix..]);

        let i = self.scan_containers(&mut line_start);
        for _ in i..self.tree.spine_len() {
            self.pop(start_ix);
        }

        if self.options.contains(Options::ENABLE_FOOTNOTES) {
            // finish footnote if it's still open and was preceeded by blank line
            if let Some(node_ix) = self.tree.peek_up() {
                if let ItemBody::FootnoteDefinition(..) = self.tree[node_ix].item.body {
                    if self.last_line_blank {
                        self.pop(start_ix);
                    }
                }
            }

            // Footnote definitions of the form
            // [^bar]:
            // * anything really
            let container_start = start_ix + line_start.bytes_scanned();
            if let Some(bytecount) = self.parse_footnote(container_start) {
                start_ix = container_start + bytecount;
                start_ix += scan_blank_line(&bytes[start_ix..]).unwrap_or(0);
                line_start = LineStart::new(&bytes[start_ix..]);
            }
        }

        // Process new containers
        loop {
            let container_start = start_ix + line_start.bytes_scanned();
            if let Some((ch, index, indent)) = line_start.scan_list_marker() {
                let after_marker_index = start_ix + line_start.bytes_scanned();
                self.continue_list(container_start, ch, index);
                self.tree.append(Item {
                    start: container_start,
                    end: after_marker_index, // will get updated later if item not empty
                    body: ItemBody::ListItem(indent),
                });
                self.tree.push();
                if let Some(n) = scan_blank_line(&bytes[after_marker_index..]) {
                    self.begin_list_item = true;
                    return after_marker_index + n;
                }
                if self.options.contains(Options::ENABLE_TASKLISTS) {
                    if let Some(is_checked) = line_start.scan_task_list_marker() {
                        self.tree.append(Item {
                            start: after_marker_index,
                            end: start_ix + line_start.bytes_scanned(),
                            body: ItemBody::TaskListMarker(is_checked),
                        });
                    }
                }
            } else if line_start.scan_blockquote_marker() {
                self.finish_list(start_ix);
                self.tree.append(Item {
                    start: container_start,
                    end: 0, // will get set later
                    body: ItemBody::BlockQuote,
                });
                self.tree.push();
            } else {
                break;
            }
        }

        let ix = start_ix + line_start.bytes_scanned();

        if let Some(n) = scan_blank_line(&bytes[ix..]) {
            if let Some(node_ix) = self.tree.peek_up() {
                match self.tree[node_ix].item.body {
                    ItemBody::BlockQuote => (),
                    _ => {
                        if self.begin_list_item {
                            // A list item can begin with at most one blank line.
                            self.pop(start_ix);
                        }
                        self.last_line_blank = true;
                    }
                }
            }
            return ix + n;
        }

        self.begin_list_item = false;
        self.finish_list(start_ix);

        // Save `remaining_space` here to avoid needing to backtrack `line_start` for HTML blocks
        let remaining_space = line_start.remaining_space();

        let indent = line_start.scan_space_upto(4);
        if indent == 4 {
            let ix = start_ix + line_start.bytes_scanned();
            let remaining_space = line_start.remaining_space();
            return self.parse_indented_code_block(ix, remaining_space);
        }

        let ix = start_ix + line_start.bytes_scanned();

        // HTML Blocks
        if self.text.as_bytes()[ix] == b'<' {
            // Types 1-5 are all detected by one function and all end with the same
            // pattern
            if let Some(html_end_tag) = get_html_end_tag(&bytes[(ix + 1)..]) {
                return self.parse_html_block_type_1_to_5(ix, html_end_tag, remaining_space);
            }

            // Detect type 6
            let possible_tag = scan_html_block_tag(&bytes[(ix + 1)..]).1;
            if is_html_tag(possible_tag) {
                return self.parse_html_block_type_6_or_7(ix, remaining_space);
            }

            // Detect type 7
            if let Some(_html_bytes) = scan_html_type_7(&bytes[(ix + 1)..]) {
                return self.parse_html_block_type_6_or_7(ix, remaining_space);
            }
        }

        if let Ok(n) = scan_hrule(&bytes[ix..]) {
            return self.parse_hrule(n, ix);
        }

        if let Some((atx_size, atx_level)) = scan_atx_heading(&bytes[ix..]) {
            return self.parse_atx_heading(ix, atx_level, atx_size);
        }

        // parse refdef
        if let Some((bytecount, label, link_def)) = self.parse_refdef_total(ix) {
            self.allocs.refdefs.entry(label).or_insert(link_def);
            return ix + bytecount;
        }

        if let Some((n, fence_ch)) = scan_code_fence(&bytes[ix..]) {
            return self.parse_fenced_code_block(ix, indent, fence_ch, n);
        }
        self.parse_paragraph(ix)
    }

    /// Returns the offset of the first line after the table.
    /// Assumptions: current focus is a table element and the table header
    /// matches the separator line (same number of columns).
    fn parse_table(&mut self, table_cols: usize, head_start: usize, body_start: usize) -> usize {
        // parse header. this shouldn't fail because we made sure the table header is ok
        let (_sep_start, thead_ix) = self.parse_table_row_inner(head_start, table_cols);
        self.tree[thead_ix].item.body = ItemBody::TableHead;

        // parse body
        let mut ix = body_start;
        while let Some((next_ix, _row_ix)) = self.parse_table_row(ix, table_cols) {
            ix = next_ix;
        }

        self.pop(ix);
        ix
    }

    /// Call this when containers are taken care of.
    /// Returns bytes scanned, row_ix
    fn parse_table_row_inner(&mut self, mut ix: usize, row_cells: usize) -> (usize, TreeIndex) {
        let bytes = self.text.as_bytes();
        let mut cells = 0;
        let mut final_cell_ix = None;

        let row_ix = self.tree.append(Item {
            start: ix,
            end: 0, // set at end of this function
            body: ItemBody::TableRow,
        });
        self.tree.push();

        loop {
            ix += scan_ch(&bytes[ix..], b'|');
            ix += scan_whitespace_no_nl(&bytes[ix..]);

            if let Some(eol_bytes) = scan_eol(&bytes[ix..]) {
                ix += eol_bytes;
                break;
            }

            let cell_ix = self.tree.append(Item {
                start: ix,
                end: ix,
                body: ItemBody::TableCell,
            });
            self.tree.push();
            let (next_ix, _brk) = self.parse_line(ix, TableParseMode::Active);
            let trailing_whitespace = scan_rev_while(&bytes[..next_ix], is_ascii_whitespace);

            if let TreePointer::Valid(cur_ix) = self.tree.cur() {
                self.tree[cur_ix].item.end -= trailing_whitespace;
            }

            self.tree[cell_ix].item.end = next_ix - trailing_whitespace;
            self.tree.pop();

            ix = next_ix;
            cells += 1;

            if cells == row_cells {
                final_cell_ix = Some(cell_ix);
            }
        }

        // fill empty cells if needed
        // note: this is where GFM and commonmark-extra diverge. we follow
        // GFM here
        for _ in cells..row_cells {
            self.tree.append(Item {
                start: ix,
                end: ix,
                body: ItemBody::TableCell,
            });
        }

        // drop excess cells
        if let Some(cell_ix) = final_cell_ix {
            self.tree[cell_ix].next = TreePointer::Nil;
        }

        self.pop(ix);

        (ix, row_ix)
    }

    /// Returns first offset after the row and the tree index of the row.
    fn parse_table_row(&mut self, mut ix: usize, row_cells: usize) -> Option<(usize, TreeIndex)> {
        let bytes = self.text.as_bytes();
        let mut line_start = LineStart::new(&bytes[ix..]);
        let containers = self.scan_containers(&mut line_start);
        if containers != self.tree.spine_len() {
            return None;
        }
        line_start.scan_all_space();
        ix += line_start.bytes_scanned();
        if scan_paragraph_interrupt(&bytes[ix..]) {
            return None;
        }

        let (ix, row_ix) = self.parse_table_row_inner(ix, row_cells);
        Some((ix, row_ix))
    }

    /// Returns offset of line start after paragraph.
    fn parse_paragraph(&mut self, start_ix: usize) -> usize {
        let node_ix = self.tree.append(Item {
            start: start_ix,
            end: 0, // will get set later
            body: ItemBody::Paragraph,
        });
        self.tree.push();
        let bytes = self.text.as_bytes();

        let mut ix = start_ix;
        loop {
            let scan_mode = if self.options.contains(Options::ENABLE_TABLES) && ix == start_ix {
                TableParseMode::Scan
            } else {
                TableParseMode::Disabled
            };
            let (next_ix, brk) = self.parse_line(ix, scan_mode);

            // break out when we find a table
            if let Some(Item {
                body: ItemBody::Table(alignment_ix),
                start,
                end,
            }) = brk
            {
                let table_cols = self.allocs[alignment_ix].len();
                self.tree[node_ix].item = Item {
                    body: ItemBody::Table(alignment_ix),
                    start,
                    end,
                };
                // this clears out any stuff we may have appended - but there may
                // be a cleaner way
                self.tree[node_ix].child = TreePointer::Nil;
                self.tree.pop();
                self.tree.push();
                return self.parse_table(table_cols, ix, next_ix);
            }

            ix = next_ix;
            let mut line_start = LineStart::new(&bytes[ix..]);
            let n_containers = self.scan_containers(&mut line_start);
            if !line_start.scan_space(4) {
                let ix_new = ix + line_start.bytes_scanned();
                if n_containers == self.tree.spine_len() {
<<<<<<< HEAD
                    if let Some((n, level)) = scan_setext_heading(&bytes[ix_new..]) {
                        self.tree[node_ix].item.body = ItemBody::Heading(level);
                        if let Some(Item { start, body: ItemBody::HardBreak, .. }) = brk {
=======
                    if let Some(ix_setext) = self.parse_setext_heading(ix_new, node_ix) {
                        if let Some(Item {
                            start,
                            body: ItemBody::HardBreak,
                            ..
                        }) = brk
                        {
>>>>>>> 8e674460
                            if bytes[start] == b'\\' {
                                self.tree.append_text(start, start + 1);
                            }
                        }
                        ix = ix_setext;
                        break;
                    }
                }
                // first check for non-empty lists, then for other interrupts
                let suffix = &bytes[ix_new..];
                if self.interrupt_paragraph_by_list(suffix) || scan_paragraph_interrupt(suffix) {
                    break;
                }
            }
            line_start.scan_all_space();
            if line_start.is_at_eol() {
                break;
            }
            ix = next_ix + line_start.bytes_scanned();
            if let Some(item) = brk {
                self.tree.append(item);
            }
        }

        self.pop(ix);
        ix
    }

    /// Returns end ix of setext_heading on success.
    fn parse_setext_heading(&mut self, ix: usize, node_ix: TreeIndex) -> Option<usize> {
        let bytes = self.text.as_bytes();
        let (n, level) = scan_setext_heading(&bytes[ix..])?;
        self.tree[node_ix].item.body = ItemBody::Header(level);

        // strip trailing whitespace
        if let TreePointer::Valid(cur_ix) = self.tree.cur() {
            self.tree[cur_ix].item.end -= scan_rev_while(
                &bytes[..self.tree[cur_ix].item.end],
                is_ascii_whitespace_no_nl,
            );
        }

        Some(ix + n)
    }

    /// Parse a line of input, appending text and items to tree.
    ///
    /// Returns: index after line and an item representing the break.
    fn parse_line(&mut self, start: usize, mode: TableParseMode) -> (usize, Option<Item>) {
        let bytes = &self.text.as_bytes();
        let mut pipes = 0;
        let mut last_pipe_ix = start;
        let mut begin_text = start;

        let (final_ix, brk) = iterate_special_bytes(bytes, start, |ix, byte| {
            match byte {
                b'\n' | b'\r' => {
                    if let TableParseMode::Active = mode {
                        return LoopInstruction::BreakAtWith(ix, None);
                    }

                    let mut i = ix;
                    let eol_bytes = scan_eol(&bytes[ix..]).unwrap();
                    if mode == TableParseMode::Scan && pipes > 0 {
                        // check if we may be parsing a table
                        let next_line_ix = ix + eol_bytes;
                        let mut line_start = LineStart::new(&bytes[next_line_ix..]);
                        if self.scan_containers(&mut line_start) == self.tree.spine_len() {
                            let table_head_ix = next_line_ix + line_start.bytes_scanned();
                            let (table_head_bytes, alignment) =
                                scan_table_head(&bytes[table_head_ix..]);

                            if table_head_bytes > 0 {
                                // computing header count from number of pipes
                                let header_count =
                                    count_header_cols(bytes, pipes, start, last_pipe_ix);

                                // make sure they match the number of columns we find in separator line
                                if alignment.len() == header_count {
                                    let alignment_ix = self.allocs.allocate_alignment(alignment);
                                    let end_ix = table_head_ix + table_head_bytes;
                                    return LoopInstruction::BreakAtWith(
                                        end_ix,
                                        Some(Item {
                                            start: i,
                                            end: end_ix, // must update later
                                            body: ItemBody::Table(alignment_ix),
                                        }),
                                    );
                                }
                            }
                        }
                    }

                    let end_ix = ix + eol_bytes;
                    let trailing_backslashes = scan_rev_while(&bytes[..ix], |b| b == b'\\');
                    if trailing_backslashes % 2 == 1 && end_ix < self.text.len() {
                        i -= 1;
                        self.tree.append_text(begin_text, i);
                        return LoopInstruction::BreakAtWith(
                            end_ix,
                            Some(Item {
                                start: i,
                                end: end_ix,
                                body: ItemBody::HardBreak,
                            }),
                        );
                    }
                    let trailing_whitespace =
                        scan_rev_while(&bytes[..ix], is_ascii_whitespace_no_nl);
                    if trailing_whitespace >= 2 {
                        i -= trailing_whitespace;
                        self.tree.append_text(begin_text, i);
                        return LoopInstruction::BreakAtWith(
                            end_ix,
                            Some(Item {
                                start: i,
                                end: end_ix,
                                body: ItemBody::HardBreak,
                            }),
                        );
                    }

                    self.tree.append_text(begin_text, ix);
                    LoopInstruction::BreakAtWith(
                        end_ix,
                        Some(Item {
                            start: i,
                            end: end_ix,
                            body: ItemBody::SoftBreak,
                        }),
                    )
                }
                b'\\' => {
                    if ix + 1 < self.text.len() && is_ascii_punctuation(bytes[ix + 1]) {
                        self.tree.append_text(begin_text, ix);
                        if bytes[ix + 1] == b'`' {
                            let count = 1 + scan_ch_repeat(&bytes[(ix + 2)..], b'`');
                            self.tree.append(Item {
                                start: ix + 1,
                                end: ix + count + 1,
                                body: ItemBody::MaybeCode(count, true),
                            });
                            begin_text = ix + 1 + count;
                            LoopInstruction::ContinueAndSkip(count)
                        } else {
                            begin_text = ix + 1;
                            LoopInstruction::ContinueAndSkip(1)
                        }
                    } else {
                        LoopInstruction::ContinueAndSkip(0)
                    }
                }
                c @ b'*' | c @ b'_' | c @ b'~' => {
                    let string_suffix = &self.text[ix..];
                    let count = 1 + scan_ch_repeat(&string_suffix.as_bytes()[1..], c);
                    let can_open = delim_run_can_open(&self.text, string_suffix, count, ix);
                    let can_close = delim_run_can_close(&self.text, string_suffix, count, ix);
                    let is_valid_seq = c != b'~'
                        || count == 2 && self.options.contains(Options::ENABLE_STRIKETHROUGH);

                    if (can_open || can_close) && is_valid_seq {
                        self.tree.append_text(begin_text, ix);
                        for i in 0..count {
                            self.tree.append(Item {
                                start: ix + i,
                                end: ix + i + 1,
                                body: ItemBody::MaybeEmphasis(count - i, can_open, can_close),
                            });
                        }
                        begin_text = ix + count;
                    }
                    LoopInstruction::ContinueAndSkip(count - 1)
                }
                b'`' => {
                    self.tree.append_text(begin_text, ix);
                    let count = 1 + scan_ch_repeat(&bytes[(ix + 1)..], b'`');
                    self.tree.append(Item {
                        start: ix,
                        end: ix + count,
                        body: ItemBody::MaybeCode(count, false),
                    });
                    begin_text = ix + count;
                    LoopInstruction::ContinueAndSkip(count - 1)
                }
                b'<' => {
                    // Note: could detect some non-HTML cases and early escape here, but not
                    // clear that's a win.
                    self.tree.append_text(begin_text, ix);
                    self.tree.append(Item {
                        start: ix,
                        end: ix + 1,
                        body: ItemBody::MaybeHtml,
                    });
                    begin_text = ix + 1;
                    LoopInstruction::ContinueAndSkip(0)
                }
                b'!' => {
                    if ix + 1 < self.text.len() && bytes[ix + 1] == b'[' {
                        self.tree.append_text(begin_text, ix);
                        self.tree.append(Item {
                            start: ix,
                            end: ix + 2,
                            body: ItemBody::MaybeImage,
                        });
                        begin_text = ix + 2;
                        LoopInstruction::ContinueAndSkip(1)
                    } else {
                        LoopInstruction::ContinueAndSkip(0)
                    }
                }
                b'[' => {
                    self.tree.append_text(begin_text, ix);
                    self.tree.append(Item {
                        start: ix,
                        end: ix + 1,
                        body: ItemBody::MaybeLinkOpen,
                    });
                    begin_text = ix + 1;
                    LoopInstruction::ContinueAndSkip(0)
                }
                b']' => {
                    self.tree.append_text(begin_text, ix);
                    self.tree.append(Item {
                        start: ix,
                        end: ix + 1,
                        body: ItemBody::MaybeLinkClose,
                    });
                    begin_text = ix + 1;
                    LoopInstruction::ContinueAndSkip(0)
                }
                b'&' => match scan_entity(&bytes[ix..]) {
                    (n, Some(value)) => {
                        self.tree.append_text(begin_text, ix);
                        self.tree.append(Item {
                            start: ix,
                            end: ix + n,
                            body: ItemBody::SynthesizeText(self.allocs.allocate_cow(value)),
                        });
                        begin_text = ix + n;
                        LoopInstruction::ContinueAndSkip(n - 1)
                    }
                    _ => LoopInstruction::ContinueAndSkip(0),
                },
                b'|' => {
                    if let TableParseMode::Active = mode {
                        LoopInstruction::BreakAtWith(ix, None)
                    } else {
                        last_pipe_ix = ix;
                        pipes += 1;
                        LoopInstruction::ContinueAndSkip(0)
                    }
                }
                _ => LoopInstruction::ContinueAndSkip(0),
            }
        });

        if brk.is_none() {
            // need to close text at eof
            self.tree.append_text(begin_text, final_ix);
        }
        (final_ix, brk)
    }

    /// Check whether we should allow a paragraph interrupt by lists. Only non-empty
    /// lists are allowed.
    fn interrupt_paragraph_by_list(&self, suffix: &[u8]) -> bool {
        scan_listitem(suffix).map_or(false, |(ix, delim, index, _)| {
            self.list_nesting > 0 ||
            // we don't allow interruption by either empty lists or
            // numbered lists starting at an index other than 1
            !scan_empty_list(&suffix[ix..]) && (delim == b'*' || delim == b'-' || index == 1)
        })
    }

    /// When start_ix is at the beginning of an HTML block of type 1 to 5,
    /// this will find the end of the block, adding the block itself to the
    /// tree and also keeping track of the lines of HTML within the block.
    ///
    /// The html_end_tag is the tag that must be found on a line to end the block.
<<<<<<< HEAD
    fn parse_html_block_type_1_to_5(&mut self, start_ix: usize, html_end_tag: &str,
            mut remaining_space: usize) -> usize
    {
=======
    fn parse_html_block_type_1_to_5(
        &mut self,
        start_ix: usize,
        html_end_tag_ix: u32,
        mut remaining_space: usize,
    ) -> usize {
        self.tree.append(Item {
            start: start_ix,
            end: 0, // set later
            body: ItemBody::HtmlBlock(Some(html_end_tag_ix)),
        });
        self.tree.push();

>>>>>>> 8e674460
        let bytes = self.text.as_bytes();
        let mut ix = start_ix;
        loop {
            let line_start_ix = ix;
            ix += scan_nextline(&bytes[ix..]);
            self.append_html_line(remaining_space, line_start_ix, ix);

            let mut line_start = LineStart::new(&bytes[ix..]);
            let n_containers = self.scan_containers(&mut line_start);
            if n_containers < self.tree.spine_len() {
                break;
            }

            if (&self.text[line_start_ix..ix]).contains(html_end_tag) {
                break;
            }

            let next_line_ix = ix + line_start.bytes_scanned();
            if next_line_ix == self.text.len() {
                break;
            }
            ix = next_line_ix;
            remaining_space = line_start.remaining_space();
        }
        ix
    }

    /// When start_ix is at the beginning of an HTML block of type 6 or 7,
    /// this will consume lines until there is a blank line and keep track of
    /// the HTML within the block.
<<<<<<< HEAD
    fn parse_html_block_type_6_or_7(&mut self, start_ix: usize, mut remaining_space: usize)
        -> usize
    {
=======
    fn parse_html_block_type_6_or_7(
        &mut self,
        start_ix: usize,
        mut remaining_space: usize,
    ) -> usize {
        self.tree.append(Item {
            start: start_ix,
            end: 0, // set later
            body: ItemBody::HtmlBlock(None),
        });
        self.tree.push();

>>>>>>> 8e674460
        let bytes = self.text.as_bytes();
        let mut ix = start_ix;
        loop {
            let line_start_ix = ix;
            ix += scan_nextline(&bytes[ix..]);
            self.append_html_line(remaining_space, line_start_ix, ix);

            let mut line_start = LineStart::new(&bytes[ix..]);
            let n_containers = self.scan_containers(&mut line_start);
            if n_containers < self.tree.spine_len() || line_start.is_at_eol() {
<<<<<<< HEAD
=======
                end_ix = ix;
>>>>>>> 8e674460
                break;
            }

            let next_line_ix = ix + line_start.bytes_scanned();
            if next_line_ix == self.text.len() || scan_blank_line(&bytes[next_line_ix..]).is_some()
            {
                break;
            }
            ix = next_line_ix;
            remaining_space = line_start.remaining_space();
        }
        ix
    }

    fn parse_indented_code_block(&mut self, start_ix: usize, mut remaining_space: usize) -> usize {
        self.tree.append(Item {
            start: start_ix,
            end: 0, // will get set later
            body: ItemBody::IndentCodeBlock,
        });
        self.tree.push();
        let bytes = self.text.as_bytes();
        let mut last_nonblank_child = TreePointer::Nil;
        let mut last_nonblank_ix = 0;
        let mut end_ix = 0;
        let mut last_line_blank = false;

        let mut ix = start_ix;
        loop {
            let line_start_ix = ix;
            ix += scan_nextline(&bytes[ix..]);
            self.append_code_text(remaining_space, line_start_ix, ix);
            // TODO(spec clarification): should we synthesize newline at EOF?

            if !last_line_blank {
                last_nonblank_child = self.tree.cur();
                last_nonblank_ix = ix;
                end_ix = ix;
            }

            let mut line_start = LineStart::new(&bytes[ix..]);
            let n_containers = self.scan_containers(&mut line_start);
            if n_containers < self.tree.spine_len()
                || !(line_start.scan_space(4) || line_start.is_at_eol())
            {
                break;
            }
            let next_line_ix = ix + line_start.bytes_scanned();
            if next_line_ix == self.text.len() {
                break;
            }
            ix = next_line_ix;
            remaining_space = line_start.remaining_space();
            last_line_blank = scan_blank_line(&bytes[ix..]).is_some();
        }

        // Trim trailing blank lines.
        if let TreePointer::Valid(child) = last_nonblank_child {
            self.tree[child].next = TreePointer::Nil;
            self.tree[child].item.end = last_nonblank_ix;
        }
        self.pop(end_ix);
        ix
    }

    fn parse_fenced_code_block(
        &mut self,
        start_ix: usize,
        indent: usize,
        fence_ch: u8,
        n_fence_char: usize,
    ) -> usize {
        let bytes = self.text.as_bytes();
        let mut info_start = start_ix + n_fence_char;
        info_start += scan_whitespace_no_nl(&bytes[info_start..]);
        // TODO: info strings are typically very short. wouldnt it be faster
        // to just do a forward scan here?
        let mut ix = info_start + scan_nextline(&bytes[info_start..]);
        let info_end = ix - scan_rev_while(&bytes[info_start..ix], is_ascii_whitespace);
        let info_string = unescape(&self.text[info_start..info_end]);
        self.tree.append(Item {
            start: start_ix,
            end: 0, // will get set later
            body: ItemBody::FencedCodeBlock(self.allocs.allocate_cow(info_string)),
        });
        self.tree.push();
        loop {
            let mut line_start = LineStart::new(&bytes[ix..]);
            let n_containers = self.scan_containers(&mut line_start);
            if n_containers < self.tree.spine_len() {
                break;
            }
            line_start.scan_space(indent);
            let mut close_line_start = line_start.clone();
            if !close_line_start.scan_space(4) {
                let close_ix = ix + close_line_start.bytes_scanned();
                if let Some(n) = scan_closing_code_fence(&bytes[close_ix..], fence_ch, n_fence_char)
                {
                    ix = close_ix + n;
                    break;
                }
            }
            let remaining_space = line_start.remaining_space();
            ix += line_start.bytes_scanned();
            let next_ix = ix + scan_nextline(&bytes[ix..]);
            self.append_code_text(remaining_space, ix, next_ix);
            ix = next_ix;
        }

        self.pop(ix);

        // try to read trailing whitespace or it will register as a completely blank line
        ix + scan_blank_line(&bytes[ix..]).unwrap_or(0)
    }

    fn append_code_text(&mut self, remaining_space: usize, start: usize, end: usize) {
        if remaining_space > 0 {
            let cow_ix = self.allocs.allocate_cow("   "[..remaining_space].into());
            self.tree.append(Item {
                start,
                end: start,
                body: ItemBody::SynthesizeText(cow_ix),
            });
        }
        if self.text.as_bytes()[end - 2] == b'\r' {
            // Normalize CRLF to LF
            self.tree.append_text(start, end - 2);
            self.tree.append_text(end - 1, end);
        } else {
            self.tree.append_text(start, end);
        }
    }

    /// Appends a line of HTML to the tree.
    fn append_html_line(&mut self, remaining_space: usize, start: usize, end: usize) {
        if remaining_space > 0 {
            let cow_ix = self.allocs.allocate_cow("   "[..remaining_space].into());
            self.tree.append(Item {
                start,
                end: start,
                // TODO: maybe this should synthesize to html rather than text?
                body: ItemBody::SynthesizeText(cow_ix),
            });
        }
        if self.text.as_bytes()[end - 2] == b'\r' {
            // Normalize CRLF to LF
            self.tree.append(Item {
                start,
                end: end - 2,
                body: ItemBody::Html,
            });
            self.tree.append(Item {
                start: end - 1,
                end,
                body: ItemBody::Html,
            });
        } else {
            self.tree.append(Item {
                start,
                end,
                body: ItemBody::Html,
            });
        }
    }

    /// Returns number of containers scanned.
    fn scan_containers(&self, line_start: &mut LineStart) -> usize {
        let mut i = 0;
        for &node_ix in self.tree.walk_spine() {
            match self.tree[node_ix].item.body {
                ItemBody::BlockQuote => {
                    let save = line_start.clone();
                    if !line_start.scan_blockquote_marker() {
                        *line_start = save;
                        break;
                    }
                }
                ItemBody::ListItem(indent) => {
                    if !line_start.is_at_eol() {
                        let save = line_start.clone();
                        if !line_start.scan_space(indent) {
                            *line_start = save;
                            break;
                        }
                    }
                }
                _ => (),
            }
            i += 1;
        }
        i
    }

    /// Pop a container, setting its end.
    fn pop(&mut self, ix: usize) {
        let cur_ix = self.tree.pop().unwrap();
        self.tree[cur_ix].item.end = ix;
        if let ItemBody::List(true, _, _) = self.tree[cur_ix].item.body {
            surgerize_tight_list(&mut self.tree, cur_ix);
        }
    }

    /// Close a list if it's open. Also set loose if last line was blank
    fn finish_list(&mut self, ix: usize) {
        if let Some(node_ix) = self.tree.peek_up() {
            if let ItemBody::List(_, _, _) = self.tree[node_ix].item.body {
                self.pop(ix);
                self.list_nesting -= 1;
            }
        }
        if self.last_line_blank {
            if let Some(node_ix) = self.tree.peek_grandparent() {
                if let ItemBody::List(ref mut is_tight, _, _) = self.tree[node_ix].item.body {
                    *is_tight = false;
                }
            }
            self.last_line_blank = false;
        }
    }

    /// Continue an existing list or start a new one if there's not an open
    /// list that matches.
    fn continue_list(&mut self, start: usize, ch: u8, index: usize) {
        if let Some(node_ix) = self.tree.peek_up() {
            if let ItemBody::List(ref mut is_tight, existing_ch, _) = self.tree[node_ix].item.body {
                if existing_ch == ch {
                    if self.last_line_blank {
                        *is_tight = false;
                        self.last_line_blank = false;
                    }
                    return;
                }
            }
            // TODO: this is not the best choice for end; maybe get end from last list item.
            self.finish_list(start);
        }
        self.tree.append(Item {
            start,
            end: 0, // will get set later
            body: ItemBody::List(true, ch, index),
        });
        self.list_nesting += 1;
        self.tree.push();
        self.last_line_blank = false;
    }

    /// Parse a thematic break.
    ///
    /// Returns index of start of next line.
    fn parse_hrule(&mut self, hrule_size: usize, ix: usize) -> usize {
        self.tree.append(Item {
            start: ix,
            end: ix + hrule_size,
            body: ItemBody::Rule,
        });
        ix + hrule_size
    }

    /// Parse an ATX heading.
    ///
    /// Returns index of start of next line.
    fn parse_atx_heading(&mut self, mut ix: usize, atx_level: i32, atx_size: usize) -> usize {
        self.tree.append(Item {
            start: ix,
            end: 0, // set later
            body: ItemBody::Heading(atx_level),
        });
        ix += atx_size;
        // next char is space or scan_eol
        // (guaranteed by scan_atx_heading)
        let bytes = self.text.as_bytes();
        if let Some(eol_bytes) = scan_eol(&bytes[ix..]) {
            return ix + eol_bytes;
        }
        // skip leading spaces
        let skip_spaces = scan_whitespace_no_nl(&bytes[ix..]);
        ix += skip_spaces;

        // now handle the header text
        let header_start = ix;
        let header_node_idx = self.tree.push(); // so that we can set the endpoint later
        ix = self.parse_line(ix, TableParseMode::Disabled).0;
        self.tree[header_node_idx].item.end = ix;

        // remove trailing matter from header text
        if let TreePointer::Valid(cur_ix) = self.tree.cur() {
            let header_text = &bytes[header_start..ix];
            let mut limit = header_text
                .iter()
                .rposition(|&b| !(b == b'\n' || b == b'\r' || b == b' '))
                .map_or(0, |i| i + 1);
            let closer = header_text[..limit]
                .iter()
                .rposition(|&b| b != b'#')
                .map_or(0, |i| i + 1);
            if closer == 0 {
                limit = closer;
            } else {
                let spaces = scan_rev_while(&header_text[..closer], |b| b == b' ');
                if spaces > 0 {
                    limit = closer - spaces;
                }
            }
            self.tree[cur_ix].item.end = limit + header_start;
        }

        self.tree.pop();
        ix
    }

    /// Returns the number of bytes scanned on success.
    fn parse_footnote(&mut self, start: usize) -> Option<usize> {
        let bytes = &self.text.as_bytes()[start..];
        if !bytes.starts_with(b"[^") {
            return None;
        }
        let (mut i, label) = scan_link_label_rest(&self.text[(start + 2)..])?;
        i += 2;
        if scan_ch(&bytes[i..], b':') == 0 {
            return None;
        }
        i += 1;
        self.tree.append(Item {
            start,
            end: 0, // will get set later
            body: ItemBody::FootnoteDefinition(self.allocs.allocate_cow(label)), // TODO: check whether the label here is strictly necessary
        });
        self.tree.push();
        Some(i)
    }

    /// Returns number of bytes scanned, label and definition on success.
    fn parse_refdef_total(&mut self, start: usize) -> Option<(usize, LinkLabel<'a>, LinkDef<'a>)> {
        let bytes = &self.text.as_bytes()[start..];
        if scan_ch(bytes, b'[') == 0 {
            return None;
        }
        let (mut i, label) = scan_link_label_rest(&self.text[(start + 1)..])?;
        i += 1;
        if scan_ch(&bytes[i..], b':') == 0 {
            return None;
        }
        i += 1;
        let (bytecount, link_def) = self.scan_refdef(start + i)?;
        Some((bytecount + i, UniCase::new(label), link_def))
    }

    /// Returns number of bytes and number of newlines
    fn scan_refdef_space(&self, bytes: &[u8], mut i: usize) -> Option<(usize, usize)> {
        let mut newlines = 0;
        loop {
            let whitespaces = scan_whitespace_no_nl(&bytes[i..]);
            i += whitespaces;
            if let Some(eol_bytes) = scan_eol(&bytes[i..]) {
                i += eol_bytes;
                newlines += 1;
                if newlines > 1 {
                    return None;
                }
            } else {
                break;
            }
            let mut line_start = LineStart::new(&bytes[i..]);
            if self.tree.spine_len() != self.scan_containers(&mut line_start) {
                return None;
            }
            i += line_start.bytes_scanned();
        }
        Some((i, newlines))
    }

    /// Returns # of bytes and definition.
    /// Assumes the label of the reference including colon has already been scanned.
    fn scan_refdef(&self, start: usize) -> Option<(usize, LinkDef<'a>)> {
        let bytes = self.text.as_bytes();

        // whitespace between label and url (including up to one newline)
        let (mut i, _newlines) = self.scan_refdef_space(&bytes, start)?;

        // scan link dest
        let (dest_length, dest) = scan_link_dest(&self.text, i, 1)?;
        if dest_length == 0 {
            return None;
        }
        let dest = unescape(dest);
        i += dest_length;

        // no title
        let mut backup = (i - start, LinkDef { dest, title: None });

        // scan whitespace between dest and label
        let (mut i, newlines) =
            if let Some((new_i, mut newlines)) = self.scan_refdef_space(&bytes, i) {
                if i == self.text.len() {
                    newlines += 1;
                }
                if new_i == i && newlines == 0 {
                    return None;
                }
                if newlines > 1 {
                    return Some(backup);
                };
                (new_i, newlines)
            } else {
                return Some(backup);
            };

        // scan title
        // if this fails but newline == 1, return also a refdef without title
        if let Some((title_length, title)) = scan_refdef_title(&self.text[i..]) {
            i += title_length;
            backup.1.title = Some(unescape(title));
        } else if newlines > 0 {
            return Some(backup);
        } else {
            return None;
        };

        // scan EOL
        if let Some(bytes) = scan_blank_line(&bytes[i..]) {
            backup.0 = i + bytes - start;
            Some(backup)
        } else if newlines > 0 {
            Some(backup)
        } else {
            None
        }
    }
}

/// Computes the number of header columns in a table line by computing the number of dividing pipes
/// that aren't followed or preceeded by whitespace.
fn count_header_cols(
    bytes: &[u8],
    mut pipes: usize,
    mut start: usize,
    last_pipe_ix: usize,
) -> usize {
    // was first pipe preceeded by whitespace? if so, subtract one
    start += scan_whitespace_no_nl(&bytes[start..]);
    if bytes[start] == b'|' {
        pipes -= 1;
    }

    // was last pipe followed by whitespace? if so, sub one
    if scan_blank_line(&bytes[(last_pipe_ix + 1)..]).is_some() {
        pipes
    } else {
        pipes + 1
    }
}

impl<'a> Tree<Item> {
    fn append_text(&mut self, start: usize, end: usize) {
        if end > start {
            if let TreePointer::Valid(ix) = self.cur() {
                if ItemBody::Text == self[ix].item.body && self[ix].item.end == start {
                    self[ix].item.end = end;
                    return;
                }
            }
            self.append(Item {
                start,
                end,
                body: ItemBody::Text,
            });
        }
    }
}

/// Determines whether the delimiter run starting at given index is
/// left-flanking, as defined by the commonmark spec (and isn't intraword
/// for _ delims).
/// suffix is &s[ix..], which is passed in as an optimization, since taking
/// a string subslice is O(n).
fn delim_run_can_open(s: &str, suffix: &str, run_len: usize, ix: usize) -> bool {
    let next_char = if let Some(c) = suffix.chars().nth(run_len) {
        c
    } else {
        return false;
    };
    if next_char.is_whitespace() {
        return false;
    }
    if ix == 0 {
        return true;
    }
    let delim = suffix.chars().next().unwrap();
    if delim == '*' && !is_punctuation(next_char) {
        return true;
    }

    let prev_char = s[..ix].chars().last().unwrap();

    prev_char.is_whitespace() || is_punctuation(prev_char)
}

/// Determines whether the delimiter run starting at given index is
/// left-flanking, as defined by the commonmark spec (and isn't intraword
/// for _ delims)
fn delim_run_can_close(s: &str, suffix: &str, run_len: usize, ix: usize) -> bool {
    if ix == 0 {
        return false;
    }
    let prev_char = s[..ix].chars().last().unwrap();
    if prev_char.is_whitespace() {
        return false;
    }
    let next_char = if let Some(c) = suffix.chars().nth(run_len) {
        c
    } else {
        return true;
    };
    let delim = suffix.chars().next().unwrap();
    if delim == '*' && !is_punctuation(prev_char) {
        return true;
    }

    next_char.is_whitespace() || is_punctuation(next_char)
}

/// Checks whether we should break a paragraph on the given input.
/// Note: lists are dealt with in `interrupt_paragraph_by_list`, because determing
/// whether to break on a list requires additional context.
fn scan_paragraph_interrupt(bytes: &[u8]) -> bool {
    if scan_eol(bytes).is_some()
        || scan_hrule(bytes).is_ok()
        || scan_atx_heading(bytes).is_some()
        || scan_code_fence(bytes).is_some()
        || scan_blockquote_start(bytes).is_some()
    {
        return true;
    }
    bytes.starts_with(b"<")
        && (get_html_end_tag(&bytes[1..]).is_some()
            || is_html_tag(scan_html_block_tag(&bytes[1..]).1))
}

/// Assumes `text_bytes` is preceded by `<`.
<<<<<<< HEAD
fn get_html_end_tag(text_bytes : &[u8]) -> Option<&'static str> {
=======
fn get_html_end_tag(text_bytes: &[u8]) -> Option<u32> {
>>>>>>> 8e674460
    static BEGIN_TAGS: &[&[u8]; 3] = &[b"pre", b"style", b"script"];
    static ST_BEGIN_TAGS: &[&[u8]; 3] = &[b"!--", b"?", b"![CDATA["];

    for (beg_tag, end_tag) in BEGIN_TAGS.iter().zip(["</pre>", "</style>", "</script>"].into_iter()) {
        let tag_len = beg_tag.len();

        if text_bytes.len() < tag_len {
            // begin tags are increasing in size
            break;
        }

        if !text_bytes[..tag_len].eq_ignore_ascii_case(beg_tag) {
            continue;
        }

        // Must either be the end of the line...
        if text_bytes.len() == tag_len {
            return Some(end_tag);
        }

        // ...or be followed by whitespace, newline, or '>'.
        let s = text_bytes[tag_len];
        if is_ascii_whitespace(s) || s == b'>' {
            return Some(end_tag);
        }
    }

    for (beg_tag, end_tag) in ST_BEGIN_TAGS.iter().zip(["-->", "?>", "]]>"].into_iter()) {
        if text_bytes.starts_with(beg_tag) {
            return Some(end_tag);
        }
    }

<<<<<<< HEAD
    if text_bytes.len() > 1 && text_bytes[0] == b'!' 
        && text_bytes[1] >= b'A' && text_bytes[1] <= b'Z' {
        Some(">")
=======
    if text_bytes.len() > 1
        && text_bytes[0] == b'!'
        && text_bytes[1] >= b'A'
        && text_bytes[1] <= b'Z'
    {
        Some(6)
>>>>>>> 8e674460
    } else {
        None
    }
}

#[derive(Copy, Clone, Debug)]
struct InlineEl {
    start: TreeIndex, // offset of tree node
    count: usize,
    c: u8,      // b'*' or b'_'
    both: bool, // can both open and close
}

#[derive(Debug, Clone, Default)]
struct InlineStack {
    stack: Vec<InlineEl>,
    // Lower bounds for matching indices in the stack. For example
    // a strikethrough delimiter will never match with any element
    // in the stack with index smaller than
    // `lower_bounds[InlineStack::TILDES]`.
    lower_bounds: [usize; 7],
}

impl InlineStack {
    /// These are indices into the lower bounds array.
    /// Not both refers to the property that the delimiter can not both
    /// be opener as a closer.
    const UNDERSCORE_NOT_BOTH: usize = 0;
    const ASTERISK_NOT_BOTH: usize = 1;
    const ASTERISK_BASE: usize = 2;
    const TILDES: usize = 5;
    const UNDERSCORE_BOTH: usize = 6;

    fn pop_all(&mut self, tree: &mut Tree<Item>) {
        for el in self.stack.drain(..) {
            for i in 0..el.count {
                tree[el.start + i].item.body = ItemBody::Text;
            }
        }
        self.lower_bounds = [0; 7];
    }

    fn get_lowerbound(&self, c: u8, count: usize, both: bool) -> usize {
        if c == b'_' {
            if both {
                self.lower_bounds[InlineStack::UNDERSCORE_BOTH]
            } else {
                self.lower_bounds[InlineStack::UNDERSCORE_NOT_BOTH]
            }
        } else if c == b'*' {
            let mod3_lower = self.lower_bounds[InlineStack::ASTERISK_BASE + count % 3];
            if both {
                mod3_lower
            } else {
                min(
                    mod3_lower,
                    self.lower_bounds[InlineStack::ASTERISK_NOT_BOTH],
                )
            }
        } else {
            self.lower_bounds[InlineStack::TILDES]
        }
    }

    fn set_lowerbound(&mut self, c: u8, count: usize, both: bool, new_bound: usize) {
        if c == b'_' {
            if both {
                self.lower_bounds[InlineStack::UNDERSCORE_BOTH] = new_bound;
            } else {
                self.lower_bounds[InlineStack::UNDERSCORE_NOT_BOTH] = new_bound;
            }
        } else if c == b'*' {
            self.lower_bounds[InlineStack::ASTERISK_BASE + count % 3] = new_bound;
            if !both {
                self.lower_bounds[InlineStack::ASTERISK_NOT_BOTH] = new_bound;
            }
        } else {
            self.lower_bounds[InlineStack::TILDES] = new_bound;
        }
    }

    fn find_match(
        &mut self,
        tree: &mut Tree<Item>,
        c: u8,
        count: usize,
        both: bool,
    ) -> Option<InlineEl> {
        let lowerbound = min(self.stack.len(), self.get_lowerbound(c, count, both));
        let res = self.stack[lowerbound..]
            .iter()
            .cloned()
            .enumerate()
            .rfind(|(_, el)| {
                el.c == c && (!both && !el.both || (count + el.count) % 3 != 0 || count % 3 == 0)
            });

        if let Some((matching_ix, matching_el)) = res {
            let matching_ix = matching_ix + lowerbound;
            for el in &self.stack[(matching_ix + 1)..] {
                for i in 0..el.count {
                    tree[el.start + i].item.body = ItemBody::Text;
                }
            }
            self.stack.truncate(matching_ix);
            Some(matching_el)
        } else {
            self.set_lowerbound(c, count, both, self.stack.len());
            None
        }
    }

    fn push(&mut self, el: InlineEl) {
        self.stack.push(el)
    }
}

#[derive(Debug, Clone)]
enum RefScan<'a> {
    // label, next node index
    LinkLabel(CowStr<'a>, TreePointer),
    // contains next node index
    Collapsed(TreePointer),
    Failed,
}

fn scan_nodes_to_ix(tree: &Tree<Item>, mut node: TreePointer, ix: usize) -> TreePointer {
    while let TreePointer::Valid(node_ix) = node {
        if tree[node_ix].item.end <= ix {
            node = tree[node_ix].next;
        } else {
            break;
        }
    }
    node
}

fn scan_reference<'a, 'b>(tree: &'a Tree<Item>, text: &'b str, cur: TreePointer) -> RefScan<'b> {
    let cur_ix = match cur {
        TreePointer::Nil => return RefScan::Failed,
        TreePointer::Valid(cur_ix) => cur_ix,
    };
    let start = tree[cur_ix].item.start;
    let tail = &text.as_bytes()[start..];

    if tail.starts_with(b"[]") {
        let closing_node = tree[cur_ix].next.unwrap();
        RefScan::Collapsed(tree[closing_node].next)
    } else if let Some((ix, ReferenceLabel::Link(label))) = scan_link_label(&text[start..]) {
        let next_node = scan_nodes_to_ix(tree, cur, start + ix);
        RefScan::LinkLabel(label, next_node)
    } else {
        RefScan::Failed
    }
}

#[derive(Clone, Default)]
struct LinkStack {
    inner: Vec<LinkStackEl>,
    disabled_ix: usize,
}

impl LinkStack {
    fn push(&mut self, el: LinkStackEl) {
        self.inner.push(el);
    }

    fn pop(&mut self) -> Option<LinkStackEl> {
        let el = self.inner.pop();
        self.disabled_ix = std::cmp::min(self.disabled_ix, self.inner.len());
        el
    }

    fn clear(&mut self) {
        self.inner.clear();
        self.disabled_ix = 0;
    }

    fn disable_all_links(&mut self) {
        for el in &mut self.inner[self.disabled_ix..] {
            if el.ty == LinkStackTy::Link {
                el.ty = LinkStackTy::Disabled;
            }
        }
        self.disabled_ix = self.inner.len();
    }
}

#[derive(Clone, Debug)]
struct LinkStackEl {
    node: TreeIndex,
    ty: LinkStackTy,
}

#[derive(PartialEq, Clone, Debug)]
enum LinkStackTy {
    Link,
    Image,
    Disabled,
}

#[derive(Clone)]
struct LinkDef<'a> {
    dest: CowStr<'a>,
    title: Option<CowStr<'a>>,
}

/// Tracks tree indices of code span delimiters of each length. It should prevent
/// quadratic scanning behaviours by providing (amortized) constant time lookups.
struct CodeDelims {
    inner: HashMap<usize, VecDeque<TreeIndex>>,
    seen_first: bool,
}

impl CodeDelims {
    fn new() -> Self {
        Self {
            inner: Default::default(),
            seen_first: false,
        }
    }

    fn insert(&mut self, count: usize, ix: TreeIndex) {
        if self.seen_first {
            self.inner
                .entry(count)
                .or_insert_with(Default::default)
                .push_back(ix);
        } else {
            // Skip the first insert, since that delimiter will always
            // be an opener and not a closer.
            self.seen_first = true;
        }
    }

    fn is_populated(&self) -> bool {
        !self.inner.is_empty()
    }

    fn find(&mut self, open_ix: TreeIndex, count: usize) -> Option<TreeIndex> {
        while let Some(ix) = self.inner.get_mut(&count)?.pop_front() {
            if ix > open_ix {
                return Some(ix);
            }
        }
        None
    }

    fn clear(&mut self) {
        self.inner.clear();
        self.seen_first = false;
    }
}

#[derive(Copy, Clone, PartialEq, Eq, Debug)]
struct LinkIndex(usize);

#[derive(Copy, Clone, PartialEq, Eq, Debug)]
struct CowIndex(usize);

#[derive(Copy, Clone, PartialEq, Eq, Debug)]
struct AlignmentIndex(usize);

#[derive(Clone)]
struct Allocations<'a> {
    refdefs: HashMap<LinkLabel<'a>, LinkDef<'a>>,
    links: Vec<(LinkType, CowStr<'a>, CowStr<'a>)>,
    cows: Vec<CowStr<'a>>,
    alignments: Vec<Vec<Alignment>>,
}

impl<'a> Allocations<'a> {
    fn new() -> Self {
        Self {
            refdefs: HashMap::new(),
            links: Vec::with_capacity(128),
            cows: Vec::new(),
            alignments: Vec::new(),
        }
    }

    fn allocate_cow(&mut self, cow: CowStr<'a>) -> CowIndex {
        let ix = self.cows.len();
        self.cows.push(cow);
        CowIndex(ix)
    }

    fn allocate_link(&mut self, ty: LinkType, url: CowStr<'a>, title: CowStr<'a>) -> LinkIndex {
        let ix = self.links.len();
        self.links.push((ty, url, title));
        LinkIndex(ix)
    }

    fn allocate_alignment(&mut self, alignment: Vec<Alignment>) -> AlignmentIndex {
        let ix = self.alignments.len();
        self.alignments.push(alignment);
        AlignmentIndex(ix)
    }
}

impl<'a> Index<CowIndex> for Allocations<'a> {
    type Output = CowStr<'a>;

    fn index(&self, ix: CowIndex) -> &Self::Output {
        self.cows.index(ix.0)
    }
}

impl<'a> Index<LinkIndex> for Allocations<'a> {
    type Output = (LinkType, CowStr<'a>, CowStr<'a>);

    fn index(&self, ix: LinkIndex) -> &Self::Output {
        self.links.index(ix.0)
    }
}

impl<'a> Index<AlignmentIndex> for Allocations<'a> {
    type Output = Vec<Alignment>;

    fn index(&self, ix: AlignmentIndex) -> &Self::Output {
        self.alignments.index(ix.0)
    }
}

/// A struct containing information on the reachability of certain inline HTML
/// elements. In particular, for cdata elements (`<![CDATA[`), processing
/// elements (`<?`) and declarations (`<!DECLARATION`). The respectives usizes
/// represent the indices before which a scan will always fail and can hence
/// be skipped.
#[derive(Clone, Default)]
pub(crate) struct HtmlScanGuard {
    pub cdata: usize,
    pub processing: usize,
    pub declaration: usize,
}

#[derive(Clone)]
pub struct Parser<'a> {
    text: &'a str,
    tree: Tree<Item>,
    allocs: Allocations<'a>,
    broken_link_callback: Option<&'a dyn Fn(&str, &str) -> Option<(String, String)>>,
    offset: usize,
    html_scan_guard: HtmlScanGuard,

    // used by inline passes. store them here for reuse
    inline_stack: InlineStack,
    link_stack: LinkStack,
}

impl<'a> Parser<'a> {
    pub fn new(text: &'a str) -> Parser<'a> {
        Parser::new_ext(text, Options::empty())
    }

    pub fn new_ext(text: &'a str, options: Options) -> Parser<'a> {
        Parser::new_with_broken_link_callback(text, options, None)
    }

    /// In case the parser encounters any potential links that have a broken
    /// reference (e.g `[foo]` when there is no `[foo]: ` entry at the bottom)
    /// the provided callback will be called with the reference name,
    /// and the returned pair will be used as the link name and title if not
    /// None.
    pub fn new_with_broken_link_callback(
        text: &'a str,
        options: Options,
        broken_link_callback: Option<&'a dyn Fn(&str, &str) -> Option<(String, String)>>,
    ) -> Parser<'a> {
        let first_pass = FirstPass::new(text, options);
        let (mut tree, allocs) = first_pass.run();
        tree.reset();
        let inline_stack = Default::default();
        let link_stack = Default::default();
        let html_scan_guard = Default::default();
        Parser {
            text,
            tree,
            allocs,
            broken_link_callback,
            offset: 0,
            inline_stack,
            link_stack,
            html_scan_guard,
        }
    }

    pub fn get_offset(&self) -> usize {
        self.offset
    }

    /// Handle inline markup.
    ///
    /// When the parser encounters any item indicating potential inline markup, all
    /// inline markup passes are run on the remainder of the chain.
    ///
    /// Note: there's some potential for optimization here, but that's future work.
    fn handle_inline(&mut self) {
        self.handle_inline_pass1();
        self.handle_emphasis();
    }

    /// Handle inline HTML, code spans, and links.
    ///
    /// This function handles both inline HTML and code spans, because they have
    /// the same precedence. It also handles links, even though they have lower
    /// precedence, because the URL of links must not be processed.
    fn handle_inline_pass1(&mut self) {
        let mut code_delims = CodeDelims::new();
        let mut cur = self.tree.cur();
        let mut prev = TreePointer::Nil;

        while let TreePointer::Valid(mut cur_ix) = cur {
            match self.tree[cur_ix].item.body {
                ItemBody::MaybeHtml => {
                    let next = self.tree[cur_ix].next;
                    let autolink = if let TreePointer::Valid(next_ix) = next {
                        scan_autolink(self.text, self.tree[next_ix].item.start)
                    } else {
                        None
                    };

                    if let Some((ix, uri, link_type)) = autolink {
                        let node = scan_nodes_to_ix(&self.tree, next, ix);
                        let text_node = self.tree.create_node(Item {
                            start: self.tree[cur_ix].item.start + 1,
                            end: ix - 1,
                            body: ItemBody::Text,
                        });
                        let link_ix = self.allocs.allocate_link(link_type, uri, "".into());
                        self.tree[cur_ix].item.body = ItemBody::Link(link_ix);
                        self.tree[cur_ix].item.end = ix;
                        self.tree[cur_ix].next = node;
                        self.tree[cur_ix].child = TreePointer::Valid(text_node);
                        prev = cur;
                        cur = node;
                        if let TreePointer::Valid(node_ix) = cur {
                            self.tree[node_ix].item.start = ix;
                        }
                        continue;
                    } else {
                        let inline_html = if let TreePointer::Valid(next_ix) = next {
                            self.tree
                                .peek_up()
                                .map(|parent_ix| self.tree[parent_ix].item.end)
                                .and_then(|end_offset| {
                                    let bytes = &self.text.as_bytes()[..end_offset];
                                    scan_inline_html(
                                        bytes,
                                        self.tree[next_ix].item.start,
                                        &mut self.html_scan_guard,
                                    )
                                })
                        } else {
                            None
                        };
                        if let Some(ix) = inline_html {
                            let node = scan_nodes_to_ix(&self.tree, next, ix);
                            // TODO: this logic isn't right if the replaced chain has
                            // tricky stuff (skipped containers, replaced nulls).
                            self.tree[cur_ix].item.body = ItemBody::Html;
                            self.tree[cur_ix].item.end = ix;
                            self.tree[cur_ix].next = node;
                            prev = cur;
                            cur = node;
                            if let TreePointer::Valid(node_ix) = cur {
                                self.tree[node_ix].item.start = ix;
                            }
                            continue;
                        }
                    }
                    self.tree[cur_ix].item.body = ItemBody::Text;
                }
                ItemBody::MaybeCode(mut search_count, preceded_by_backslash) => {
                    if preceded_by_backslash {
                        search_count -= 1;
                        if search_count == 0 {
                            self.tree[cur_ix].item.body = ItemBody::Text;
                            prev = cur;
                            cur = self.tree[cur_ix].next;
                            continue;
                        }
                    }

                    if code_delims.is_populated() {
                        // we have previously scanned all codeblock delimiters,
                        // so we can reuse that work
                        if let Some(scan_ix) = code_delims.find(cur_ix, search_count) {
                            self.make_code_span(cur_ix, scan_ix, preceded_by_backslash);
                        } else {
                            self.tree[cur_ix].item.body = ItemBody::Text;
                        }
                    } else {
                        // we haven't previously scanned all codeblock delimiters,
                        // so walk the AST
                        let mut scan = if search_count > 0 {
                            self.tree[cur_ix].next
                        } else {
                            TreePointer::Nil
                        };
                        while let TreePointer::Valid(scan_ix) = scan {
                            if let ItemBody::MaybeCode(delim_count, _) =
                                self.tree[scan_ix].item.body
                            {
                                if search_count == delim_count {
                                    self.make_code_span(cur_ix, scan_ix, preceded_by_backslash);
                                    code_delims.clear();
                                    break;
                                } else {
                                    code_delims.insert(delim_count, scan_ix);
                                }
                            }
                            scan = self.tree[scan_ix].next;
                        }
                        if scan == TreePointer::Nil {
                            self.tree[cur_ix].item.body = ItemBody::Text;
                        }
                    }
                }
                ItemBody::MaybeLinkOpen => {
                    self.tree[cur_ix].item.body = ItemBody::Text;
                    self.link_stack.push(LinkStackEl {
                        node: cur_ix,
                        ty: LinkStackTy::Link,
                    });
                }
                ItemBody::MaybeImage => {
                    self.tree[cur_ix].item.body = ItemBody::Text;
                    self.link_stack.push(LinkStackEl {
                        node: cur_ix,
                        ty: LinkStackTy::Image,
                    });
                }
                ItemBody::MaybeLinkClose => {
                    if let Some(tos) = self.link_stack.pop() {
                        if tos.ty == LinkStackTy::Disabled {
                            self.tree[cur_ix].item.body = ItemBody::Text;
                            continue;
                        }
                        let next = self.tree[cur_ix].next;

                        if let Some((next_ix, url, title)) =
                            scan_inline_link(self.text, self.tree[cur_ix].item.end)
                        {
                            let next_node = scan_nodes_to_ix(&self.tree, next, next_ix);
                            if let TreePointer::Valid(prev_ix) = prev {
                                self.tree[prev_ix].next = TreePointer::Nil;
                            }
                            cur = TreePointer::Valid(tos.node);
                            cur_ix = tos.node;
                            let link_ix = self.allocs.allocate_link(LinkType::Inline, url, title);
                            self.tree[cur_ix].item.body = if tos.ty == LinkStackTy::Image {
                                ItemBody::Image(link_ix)
                            } else {
                                ItemBody::Link(link_ix)
                            };
                            self.tree[cur_ix].child = self.tree[cur_ix].next;
                            self.tree[cur_ix].next = next_node;
                            self.tree[cur_ix].item.end = next_ix;
                            if let TreePointer::Valid(next_node_ix) = next_node {
                                self.tree[next_node_ix].item.start =
                                    std::cmp::max(self.tree[next_node_ix].item.start, next_ix);
                            }

                            if tos.ty == LinkStackTy::Link {
                                self.link_stack.disable_all_links();
                            }
                        } else {
                            // ok, so its not an inline link. maybe it is a reference
                            // to a defined link?
                            let scan_result = scan_reference(&self.tree, &self.text, next);
                            let label_node = self.tree[tos.node].next;
                            let node_after_link = match scan_result {
                                RefScan::LinkLabel(_, next_node) => next_node,
                                RefScan::Collapsed(next_node) => next_node,
                                RefScan::Failed => next,
                            };
                            let link_type = match &scan_result {
                                RefScan::LinkLabel(..) => LinkType::Reference,
                                RefScan::Collapsed(..) => LinkType::Collapsed,
                                RefScan::Failed => LinkType::Shortcut,
                            };
                            let label: Option<ReferenceLabel<'a>> = match scan_result {
                                RefScan::LinkLabel(l, ..) => Some(ReferenceLabel::Link(l)),
                                RefScan::Collapsed(..) | RefScan::Failed => {
                                    // No label? maybe it is a shortcut reference
                                    let start = self.tree[tos.node].item.end - 1;
                                    let end = self.tree[cur_ix].item.end;
                                    let search_text = &self.text[start..end];

                                    scan_link_label(search_text).map(|(_ix, label)| label)
                                }
                            };

                            // see if it's a footnote reference
                            if let Some(ReferenceLabel::Footnote(l)) = label {
                                self.tree[tos.node].next = node_after_link;
                                self.tree[tos.node].child = TreePointer::Nil;
                                self.tree[tos.node].item.body =
                                    ItemBody::FootnoteReference(self.allocs.allocate_cow(l));
                                prev = TreePointer::Valid(tos.node);
                                cur = node_after_link;
                                self.link_stack.clear();
                                continue;
                            } else if let Some(ReferenceLabel::Link(link_label)) = label {
                                let type_url_title = if let Some(matching_def) = self
                                    .allocs
                                    .refdefs
                                    .get(&UniCase::new(link_label.as_ref().into()))
                                {
                                    // found a matching definition!
                                    let title = matching_def
                                        .title
                                        .as_ref()
                                        .cloned()
                                        .unwrap_or_else(|| "".into());
                                    let url = matching_def.dest.clone();
                                    Some((link_type, url, title))
                                } else if let Some(callback) = self.broken_link_callback {
                                    // looked for matching definition, but didn't find it. try to fix
                                    // link with callback, if it is defined
                                    if let Some((url, title)) =
                                        callback(link_label.as_ref(), link_label.as_ref())
                                    {
                                        Some((link_type.to_unknown(), url.into(), title.into()))
                                    } else {
                                        None
                                    }
                                } else {
                                    None
                                };

                                if let Some((def_link_type, url, title)) = type_url_title {
                                    let link_ix =
                                        self.allocs.allocate_link(def_link_type, url, title);
                                    self.tree[tos.node].item.body = if tos.ty == LinkStackTy::Image
                                    {
                                        ItemBody::Image(link_ix)
                                    } else {
                                        ItemBody::Link(link_ix)
                                    };

                                    // lets do some tree surgery to add the link to the tree
                                    // 1st: skip the label node and close node
                                    self.tree[tos.node].next = node_after_link;

                                    // then, add the label node as a child to the link node
                                    self.tree[tos.node].child = label_node;

                                    // finally: disconnect list of children
                                    if let TreePointer::Valid(prev_ix) = prev {
                                        self.tree[prev_ix].next = TreePointer::Nil;
                                    }

                                    // set up cur so next node will be node_after_link
                                    cur = TreePointer::Valid(tos.node);
                                    cur_ix = tos.node;

                                    if tos.ty == LinkStackTy::Link {
                                        self.link_stack.disable_all_links();
                                    }
                                } else {
                                    self.tree[cur_ix].item.body = ItemBody::Text;
                                }
                            } else {
                                self.tree[cur_ix].item.body = ItemBody::Text;
                            }
                        }
                    } else {
                        self.tree[cur_ix].item.body = ItemBody::Text;
                    }
                }
                _ => (),
            }
            prev = cur;
            cur = self.tree[cur_ix].next;
        }
        self.link_stack.clear();
    }

    fn handle_emphasis(&mut self) {
        let mut prev = TreePointer::Nil;
        let mut prev_ix: TreeIndex;
        let mut cur = self.tree.cur();
        while let TreePointer::Valid(mut cur_ix) = cur {
            if let ItemBody::MaybeEmphasis(mut count, can_open, can_close) =
                self.tree[cur_ix].item.body
            {
                let c = self.text.as_bytes()[self.tree[cur_ix].item.start];
                let both = can_open && can_close;
                if can_close {
                    while let Some(el) =
                        self.inline_stack.find_match(&mut self.tree, c, count, both)
                    {
                        // have a match!
                        if let TreePointer::Valid(prev_ix) = prev {
                            self.tree[prev_ix].next = TreePointer::Nil;
                        }
                        let match_count = min(count, el.count);
                        // start, end are tree node indices
                        let mut end = cur_ix - 1;
                        let mut start = el.start + el.count;

                        // work from the inside out
                        while start > el.start + el.count - match_count {
                            let (inc, ty) = if c == b'~' {
                                (2, ItemBody::Strikethrough)
                            } else if start > el.start + el.count - match_count + 1 {
                                (2, ItemBody::Strong)
                            } else {
                                (1, ItemBody::Emphasis)
                            };

                            let root = start - inc;
                            end = end + inc;
                            self.tree[root].item.body = ty;
                            self.tree[root].item.end = self.tree[end].item.end;
                            self.tree[root].child = TreePointer::Valid(start);
                            self.tree[root].next = TreePointer::Nil;
                            start = root;
                        }

                        // set next for top most emph level
                        prev_ix = el.start + el.count - match_count;
                        prev = TreePointer::Valid(prev_ix);
                        cur = self.tree[cur_ix + match_count - 1].next;
                        self.tree[prev_ix].next = cur;

                        if el.count > match_count {
                            self.inline_stack.push(InlineEl {
                                start: el.start,
                                count: el.count - match_count,
                                c: el.c,
                                both,
                            })
                        }
                        count -= match_count;
                        if count > 0 {
                            cur_ix = cur.unwrap();
                        } else {
                            break;
                        }
                    }
                }
                if count > 0 {
                    if can_open {
                        self.inline_stack.push(InlineEl {
                            start: cur_ix,
                            count,
                            c,
                            both,
                        });
                    } else {
                        for i in 0..count {
                            self.tree[cur_ix + i].item.body = ItemBody::Text;
                        }
                    }
                    prev_ix = cur_ix + count - 1;
                    prev = TreePointer::Valid(prev_ix);
                    cur = self.tree[prev_ix].next;
                }
            } else {
                prev = cur;
                cur = self.tree[cur_ix].next;
            }
        }
        self.inline_stack.pop_all(&mut self.tree);
    }

    /// Make a code span.
    ///
    /// Both `open` and `close` are matching MaybeCode items.
    fn make_code_span(&mut self, open: TreeIndex, close: TreeIndex, preceding_backslash: bool) {
        let first_ix = open + 1;
        let last_ix = close - 1;
        let bytes = self.text.as_bytes();
        let mut span_start = self.tree[open].item.end;
        let mut span_end = self.tree[close].item.start;
        let mut buf: Option<String> = None;

        // detect all-space sequences, since they are kept as-is as of commonmark 0.29
        if !bytes[span_start..span_end].iter().all(|&b| b == b' ') {
            let opening = match bytes[span_start] {
                b' ' | b'\r' | b'\n' => true,
                _ => false,
            };
            let closing = match bytes[span_end - 1] {
                b' ' | b'\r' | b'\n' => true,
                _ => false,
            };
            let drop_enclosing_whitespace = opening && closing;

            if drop_enclosing_whitespace {
                span_start += 1;
                if span_start < span_end {
                    span_end -= 1;
                }
            }

            let mut ix = first_ix;

            while ix < close {
                if let ItemBody::HardBreak | ItemBody::SoftBreak = self.tree[ix].item.body {
                    if drop_enclosing_whitespace {
                        // check whether break should be ignored
                        if ix == first_ix {
                            ix = ix + 1;
                            span_start = min(span_end, self.tree[ix].item.start);
                            continue;
                        } else if ix == last_ix && last_ix > first_ix {
                            ix = ix + 1;
                            continue;
                        }
                    }

                    let end = bytes[self.tree[ix].item.start..]
                        .iter()
                        .position(|&b| b == b'\r' || b == b'\n')
                        .unwrap()
                        + self.tree[ix].item.start;
                    if let Some(ref mut buf) = buf {
                        buf.push_str(&self.text[self.tree[ix].item.start..end]);
                        buf.push(' ');
                    } else {
                        let mut new_buf = String::with_capacity(span_end - span_start);
                        new_buf.push_str(&self.text[span_start..end]);
                        new_buf.push(' ');
                        buf = Some(new_buf);
                    }
                } else if let Some(ref mut buf) = buf {
                    let end = if ix == last_ix {
                        span_end
                    } else {
                        self.tree[ix].item.end
                    };
                    buf.push_str(&self.text[self.tree[ix].item.start..end]);
                }
                ix = ix + 1;
            }
        }

        let cow = if let Some(buf) = buf {
            buf.into()
        } else {
            self.text[span_start..span_end].into()
        };
        if preceding_backslash {
            self.tree[open].item.body = ItemBody::Text;
            self.tree[open].item.end = self.tree[open].item.start + 1;
            self.tree[open].next = TreePointer::Valid(close);
            self.tree[close].item.body = ItemBody::Code(self.allocs.allocate_cow(cow));
            self.tree[close].item.start = self.tree[open].item.start + 1;
        } else {
            self.tree[open].item.body = ItemBody::Code(self.allocs.allocate_cow(cow));
            self.tree[open].item.end = self.tree[close].item.end;
            self.tree[open].next = self.tree[close].next;
        }
    }

    pub fn into_offset_iter(self) -> OffsetIter<'a> {
        OffsetIter { inner: self }
    }
}

pub(crate) enum LoopInstruction<T> {
    /// Continue looking for more special bytes, but skip next few bytes.
    ContinueAndSkip(usize),
    /// Break looping immediately, returning with the given index and value.
    BreakAtWith(usize, T),
}

/// This function walks the byte slices from the given index and
/// calls the callback function on all bytes (and their indices) that are in the following set:
/// `` ` ``, `\`, `&`, `*`, `_`, `~`, `!`, `<`, `[`, `]`, `|`, `\r`, `\n`
/// It may also call the callback on other bytes, but it is not guaranteed.
/// Whenever `callback(ix, byte)` returns a `ContinueAndSkip(n)` value, the callback
/// will not be called with an index that is less than `ix + n + 1`.
/// When the callback returns a `BreakAtWith(end_ix, opt+val)`, no more callbacks will be
/// called and the function returns immediately with the return value `(end_ix, opt_val)`.
/// If `BreakAtWith(..)` is never returned, this function will return the first
/// index that is outside the byteslice bound and a `None` value.
fn iterate_special_bytes<F, T>(bytes: &[u8], ix: usize, callback: F) -> (usize, Option<T>)
where
    F: FnMut(usize, u8) -> LoopInstruction<Option<T>>,
{
    #[cfg(all(target_arch = "x86_64", feature = "simd"))]
    {
        crate::simd::iterate_special_bytes(bytes, ix, callback)
    }
    #[cfg(not(all(target_arch = "x86_64", feature = "simd")))]
    {
        scalar_iterate_special_bytes(bytes, ix, callback)
    }
}

pub(crate) fn scalar_iterate_special_bytes<F, T>(
    bytes: &[u8],
    mut ix: usize,
    mut callback: F,
) -> (usize, Option<T>)
where
    F: FnMut(usize, u8) -> LoopInstruction<Option<T>>,
{
    while ix < bytes.len() {
        match callback(ix, bytes[ix]) {
            LoopInstruction::ContinueAndSkip(skip) => {
                ix += skip + 1;
            }
            LoopInstruction::BreakAtWith(ix, val) => {
                return (ix, val);
            }
        }
    }

    (ix, None)
}

pub struct OffsetIter<'a> {
    inner: Parser<'a>,
}

impl<'a> Iterator for OffsetIter<'a> {
    type Item = (Event<'a>, Range<usize>);

    fn next(&mut self) -> Option<Self::Item> {
        match self.inner.tree.cur() {
            TreePointer::Nil => {
                let ix = self.inner.tree.pop()?;
                let tag = item_to_tag(&self.inner.tree[ix].item, &self.inner.allocs);
                self.inner.tree.next_sibling(ix);
                Some((
                    Event::End(tag),
                    self.inner.tree[ix].item.start..self.inner.tree[ix].item.end,
                ))
            }
            TreePointer::Valid(cur_ix) => {
                if self.inner.tree[cur_ix].item.body.is_inline() {
                    self.inner.handle_inline();
                }

                let node = self.inner.tree[cur_ix];
                let item = node.item;
                let event = item_to_event(item, self.inner.text, &self.inner.allocs);
                if let Event::Start(..) = event {
                    self.inner.tree.push();
                } else {
                    self.inner.tree.next_sibling(cur_ix);
                }
                Some((event, item.start..item.end))
            }
        }
    }
}

fn item_to_tag<'a>(item: &Item, allocs: &Allocations<'a>) -> Tag<'a> {
    match item.body {
        ItemBody::Paragraph => Tag::Paragraph,
        ItemBody::Emphasis => Tag::Emphasis,
        ItemBody::Strong => Tag::Strong,
        ItemBody::Strikethrough => Tag::Strikethrough,
        ItemBody::Link(link_ix) => {
            let &(ref link_type, ref url, ref title) = allocs.index(link_ix);
            Tag::Link(*link_type, url.clone(), title.clone())
        }
        ItemBody::Image(link_ix) => {
            let &(ref link_type, ref url, ref title) = allocs.index(link_ix);
            Tag::Image(*link_type, url.clone(), title.clone())
        }
<<<<<<< HEAD
        ItemBody::Heading(level) => Tag::Heading(level),
        ItemBody::FencedCodeBlock(cow_ix) =>
            Tag::CodeBlock(allocs[cow_ix].clone()),
=======
        ItemBody::Rule => Tag::Rule,
        ItemBody::Header(level) => Tag::Header(level),
        ItemBody::FencedCodeBlock(cow_ix) => Tag::CodeBlock(allocs[cow_ix].clone()),
>>>>>>> 8e674460
        ItemBody::IndentCodeBlock => Tag::CodeBlock("".into()),
        ItemBody::BlockQuote => Tag::BlockQuote,
        ItemBody::List(_, c, listitem_start) => {
            if c == b'.' || c == b')' {
                Tag::List(Some(listitem_start))
            } else {
                Tag::List(None)
            }
        }
        ItemBody::ListItem(_) => Tag::Item,
        ItemBody::TableHead => Tag::TableHead,
        ItemBody::TableCell => Tag::TableCell,
        ItemBody::TableRow => Tag::TableRow,
        ItemBody::Table(alignment_ix) => Tag::Table(allocs[alignment_ix].clone()),
        ItemBody::FootnoteDefinition(cow_ix) => Tag::FootnoteDefinition(allocs[cow_ix].clone()),
        _ => panic!("unexpected item body {:?}", item.body),
    }
}

fn item_to_event<'a>(item: Item, text: &'a str, allocs: &Allocations<'a>) -> Event<'a> {
    let tag = match item.body {
<<<<<<< HEAD
        ItemBody::Text =>
            return Event::Text(text[item.start..item.end].into()),
        ItemBody::Code(cow_ix) =>
            return Event::Code(allocs[cow_ix].clone()),
        ItemBody::SynthesizeText(cow_ix) =>
            return Event::Text(allocs[cow_ix].clone()),
        ItemBody::Html =>
            return Event::Html(text[item.start..item.end].into()),
=======
        ItemBody::Text => return Event::Text(text[item.start..item.end].into()),
        ItemBody::Code(cow_ix) => return Event::Code(allocs[cow_ix].clone()),
        ItemBody::SynthesizeText(cow_ix) => return Event::Text(allocs[cow_ix].clone()),
        ItemBody::Html => return Event::Html(text[item.start..item.end].into()),
        ItemBody::InlineHtml => return Event::InlineHtml(text[item.start..item.end].into()),
>>>>>>> 8e674460
        ItemBody::SoftBreak => return Event::SoftBreak,
        ItemBody::HardBreak => return Event::HardBreak,
        ItemBody::FootnoteReference(cow_ix) => {
            return Event::FootnoteReference(allocs[cow_ix].clone())
        }
        ItemBody::TaskListMarker(checked) => return Event::TaskListMarker(checked),
        ItemBody::Rule => return Event::Rule,

        ItemBody::Paragraph => Tag::Paragraph,
        ItemBody::Emphasis => Tag::Emphasis,
        ItemBody::Strong => Tag::Strong,
        ItemBody::Strikethrough => Tag::Strikethrough,
        ItemBody::Link(link_ix) => {
            let &(ref link_type, ref url, ref title) = allocs.index(link_ix);
            Tag::Link(*link_type, url.clone(), title.clone())
        }
        ItemBody::Image(link_ix) => {
            let &(ref link_type, ref url, ref title) = allocs.index(link_ix);
            Tag::Image(*link_type, url.clone(), title.clone())
        }
<<<<<<< HEAD
        ItemBody::Heading(level) => Tag::Heading(level),
        ItemBody::FencedCodeBlock(cow_ix) =>
            Tag::CodeBlock(allocs[cow_ix].clone()),
=======
        ItemBody::Rule => Tag::Rule,
        ItemBody::Header(level) => Tag::Header(level),
        ItemBody::FencedCodeBlock(cow_ix) => Tag::CodeBlock(allocs[cow_ix].clone()),
>>>>>>> 8e674460
        ItemBody::IndentCodeBlock => Tag::CodeBlock("".into()),
        ItemBody::BlockQuote => Tag::BlockQuote,
        ItemBody::List(_, c, listitem_start) => {
            if c == b'.' || c == b')' {
                Tag::List(Some(listitem_start))
            } else {
                Tag::List(None)
            }
        }
        ItemBody::ListItem(_) => Tag::Item,
        ItemBody::TableHead => Tag::TableHead,
        ItemBody::TableCell => Tag::TableCell,
        ItemBody::TableRow => Tag::TableRow,
        ItemBody::Table(alignment_ix) => Tag::Table(allocs[alignment_ix].clone()),
        ItemBody::FootnoteDefinition(cow_ix) => Tag::FootnoteDefinition(allocs[cow_ix].clone()),
        _ => panic!("unexpected item body {:?}", item.body),
    };

    Event::Start(tag)
}

// https://english.stackexchange.com/a/285573
fn surgerize_tight_list(tree: &mut Tree<Item>, list_ix: TreeIndex) {
    let mut list_item = tree[list_ix].child;
    while let TreePointer::Valid(listitem_ix) = list_item {
        // first child is special, controls how we repoint list_item.child
        let list_item_firstborn = tree[listitem_ix].child;

        // Check that list item has children - this is not necessarily the case!
        if let TreePointer::Valid(firstborn_ix) = list_item_firstborn {
            if let ItemBody::Paragraph = tree[firstborn_ix].item.body {
                tree[listitem_ix].child = tree[firstborn_ix].child;
            }

            let mut list_item_child = TreePointer::Valid(firstborn_ix);
            let mut node_to_repoint = TreePointer::Nil;
            while let TreePointer::Valid(child_ix) = list_item_child {
                // surgerize paragraphs
                let repoint_ix = if let ItemBody::Paragraph = tree[child_ix].item.body {
                    if let TreePointer::Valid(child_firstborn) = tree[child_ix].child {
                        if let TreePointer::Valid(repoint_ix) = node_to_repoint {
                            tree[repoint_ix].next = TreePointer::Valid(child_firstborn);
                        }
                        let mut child_lastborn = child_firstborn;
                        while let TreePointer::Valid(lastborn_next_ix) = tree[child_lastborn].next {
                            child_lastborn = lastborn_next_ix;
                        }
                        child_lastborn
                    } else {
                        child_ix
                    }
                } else {
                    child_ix
                };

                node_to_repoint = TreePointer::Valid(repoint_ix);
                tree[repoint_ix].next = tree[child_ix].next;
                list_item_child = tree[child_ix].next;
            }
        }

        list_item = tree[listitem_ix].next;
    }
}

impl<'a> Iterator for Parser<'a> {
    type Item = Event<'a>;

    fn next(&mut self) -> Option<Event<'a>> {
        match self.tree.cur() {
            TreePointer::Nil => {
                let ix = self.tree.pop()?;
                let tag = item_to_tag(&self.tree[ix].item, &self.allocs);
                self.offset = self.tree[ix].item.end;
                self.tree.next_sibling(ix);
                Some(Event::End(tag))
            }
            TreePointer::Valid(cur_ix) => {
                if self.tree[cur_ix].item.body.is_inline() {
                    self.handle_inline();
                }

                let node = self.tree[cur_ix];
                let item = node.item;
                let event = item_to_event(item, self.text, &self.allocs);
                if let Event::Start(..) = event {
                    self.offset = if let TreePointer::Valid(child_ix) = node.child {
                        self.tree[child_ix].item.start
                    } else {
                        item.end
                    };
                    self.tree.push();
                } else {
                    self.offset = item.end;
                    self.tree.next_sibling(cur_ix);
                }
                Some(event)
            }
        }
    }
}

#[cfg(test)]
mod test {
    use super::*;
    use crate::tree::Node;

    // TODO: move these tests to tests/html.rs?

    fn parser_with_extensions(text: &str) -> Parser<'_> {
        let mut opts = Options::empty();
        opts.insert(Options::ENABLE_TABLES);
        opts.insert(Options::ENABLE_FOOTNOTES);
        opts.insert(Options::ENABLE_STRIKETHROUGH);
        opts.insert(Options::ENABLE_TASKLISTS);

        Parser::new_ext(text, opts)
    }

    #[test]
    #[cfg(target_pointer_width = "64")]
    fn node_size() {
        let node_size = std::mem::size_of::<Node<Item>>();
        assert_eq!(48, node_size);
    }

    #[test]
    #[cfg(target_pointer_width = "64")]
    fn body_size() {
        let body_size = std::mem::size_of::<ItemBody>();
        assert_eq!(16, body_size);
    }

    #[test]
    fn single_open_fish_bracket() {
        // dont crash
        assert_eq!(3, Parser::new("<").count());
    }

    #[test]
    fn lone_hashtag() {
        // dont crash
        assert_eq!(2, Parser::new("#").count());
    }

    #[test]
    fn lots_of_backslashes() {
        // dont crash
        Parser::new("\\\\\r\r").count();
        Parser::new("\\\r\r\\.\\\\\r\r\\.\\").count();
    }

    #[test]
    fn issue_320() {
        // dont crash
        parser_with_extensions(":\r\t> |\r:\r\t> |\r").count();
    }

    #[test]
    fn issue_319() {
        // dont crash
        parser_with_extensions("|\r-]([^|\r-]([^").count();
        parser_with_extensions("|\r\r=][^|\r\r=][^car").count();
    }

    #[test]
    fn issue_303() {
        // dont crash
        parser_with_extensions("[^\r\ra]").count();
        parser_with_extensions("\r\r]Z[^\x00\r\r]Z[^\x00").count();
    }

    #[test]
    fn issue_313() {
        // dont crash
        parser_with_extensions("*]0[^\r\r*]0[^").count();
        parser_with_extensions("[^\r> `][^\r> `][^\r> `][").count();
    }

    #[test]
    fn issue_311() {
        // dont crash
        parser_with_extensions("\\\u{0d}-\u{09}\\\u{0d}-\u{09}").count();
    }

    #[test]
    fn issue_283() {
        let input = std::str::from_utf8(b"\xf0\x9b\xb2\x9f<td:^\xf0\x9b\xb2\x9f").unwrap();
        // dont crash
        parser_with_extensions(input).count();
    }

    #[test]
    fn issue_289() {
        // dont crash
        parser_with_extensions("> - \\\n> - ").count();
        parser_with_extensions("- \n\n").count();
    }

    #[test]
    fn issue_306() {
        // dont crash
        parser_with_extensions("*\r_<__*\r_<__*\r_<__*\r_<__").count();
    }

    #[test]
    fn issue_305() {
        // dont crash
        parser_with_extensions("_6**6*_*").count();
    }

    #[test]
    fn another_emphasis_panic() {
        parser_with_extensions("*__#_#__*").count();
    }

    #[test]
    fn offset_iter() {
        let event_offsets: Vec<_> = Parser::new("*hello* world")
            .into_offset_iter()
            .map(|(_ev, range)| range)
            .collect();
        let expected_offsets = vec![(0..13), (0..7), (1..6), (0..7), (7..13), (0..13)];
        assert_eq!(expected_offsets, event_offsets);
    }

    #[test]
    fn offset_iter_issue_378() {
        let event_offsets: Vec<_> = Parser::new("a [b](c) d")
            .into_offset_iter()
            .map(|(_ev, range)| range)
            .collect();
        let expected_offsets = vec![(0..10), (0..2), (2..8), (3..4), (2..8), (8..10), (0..10)];
        assert_eq!(expected_offsets, event_offsets);
    }

    // FIXME: add this one regression suite
    #[test]
    fn link_def_at_eof() {
        let test_str = "[My site][world]\n\n[world]: https://vincentprouillet.com";
        let expected = "<p><a href=\"https://vincentprouillet.com\">My site</a></p>\n";

        let mut buf = String::new();
        crate::html::push_html(&mut buf, Parser::new(test_str));
        assert_eq!(expected, buf);
    }

    #[test]
    fn ref_def_at_eof() {
        let test_str = "[test]:\\";
        let expected = "";

        let mut buf = String::new();
        crate::html::push_html(&mut buf, Parser::new(test_str));
        assert_eq!(expected, buf);
    }

    #[test]
    fn ref_def_cr_lf() {
        let test_str = "[a]: /u\r\n\n[a]";
        let expected = "<p><a href=\"/u\">a</a></p>\n";

        let mut buf = String::new();
        crate::html::push_html(&mut buf, Parser::new(test_str));
        assert_eq!(expected, buf);
    }

    #[test]
    fn no_dest_refdef() {
        let test_str = "[a]:";
        let expected = "<p>[a]:</p>\n";

        let mut buf = String::new();
        crate::html::push_html(&mut buf, Parser::new(test_str));
        assert_eq!(expected, buf);
    }

    #[test]
    fn simple_broken_link_callback() {
        let test_str = "This is a link w/o def: [hello][world]";
        let parser = Parser::new_with_broken_link_callback(
            test_str,
            Options::empty(),
            Some(&|norm, raw| {
                assert_eq!("world", raw);
                assert_eq!("world", norm);
                Some(("YOLO".to_owned(), "SWAG".to_owned()))
            }),
        );
        let mut link_tag_count = 0;
        for (typ, url, title) in parser.filter_map(|event| match event {
            Event::Start(tag) | Event::End(tag) => match tag {
                Tag::Link(typ, url, title) => Some((typ, url, title)),
                _ => None,
            },
            _ => None,
        }) {
            link_tag_count += 1;
            assert_eq!(typ, LinkType::ReferenceUnknown);
            assert_eq!(url.as_ref(), "YOLO");
            assert_eq!(title.as_ref(), "SWAG");
        }
        assert!(link_tag_count > 0);
    }
}<|MERGE_RESOLUTION|>--- conflicted
+++ resolved
@@ -553,11 +553,6 @@
             if !line_start.scan_space(4) {
                 let ix_new = ix + line_start.bytes_scanned();
                 if n_containers == self.tree.spine_len() {
-<<<<<<< HEAD
-                    if let Some((n, level)) = scan_setext_heading(&bytes[ix_new..]) {
-                        self.tree[node_ix].item.body = ItemBody::Heading(level);
-                        if let Some(Item { start, body: ItemBody::HardBreak, .. }) = brk {
-=======
                     if let Some(ix_setext) = self.parse_setext_heading(ix_new, node_ix) {
                         if let Some(Item {
                             start,
@@ -565,7 +560,6 @@
                             ..
                         }) = brk
                         {
->>>>>>> 8e674460
                             if bytes[start] == b'\\' {
                                 self.tree.append_text(start, start + 1);
                             }
@@ -598,7 +592,7 @@
     fn parse_setext_heading(&mut self, ix: usize, node_ix: TreeIndex) -> Option<usize> {
         let bytes = self.text.as_bytes();
         let (n, level) = scan_setext_heading(&bytes[ix..])?;
-        self.tree[node_ix].item.body = ItemBody::Header(level);
+        self.tree[node_ix].item.body = ItemBody::Heading(level);
 
         // strip trailing whitespace
         if let TreePointer::Valid(cur_ix) = self.tree.cur() {
@@ -846,25 +840,12 @@
     /// tree and also keeping track of the lines of HTML within the block.
     ///
     /// The html_end_tag is the tag that must be found on a line to end the block.
-<<<<<<< HEAD
-    fn parse_html_block_type_1_to_5(&mut self, start_ix: usize, html_end_tag: &str,
-            mut remaining_space: usize) -> usize
-    {
-=======
     fn parse_html_block_type_1_to_5(
         &mut self,
         start_ix: usize,
-        html_end_tag_ix: u32,
+        html_end_tag: &str,
         mut remaining_space: usize,
     ) -> usize {
-        self.tree.append(Item {
-            start: start_ix,
-            end: 0, // set later
-            body: ItemBody::HtmlBlock(Some(html_end_tag_ix)),
-        });
-        self.tree.push();
-
->>>>>>> 8e674460
         let bytes = self.text.as_bytes();
         let mut ix = start_ix;
         loop {
@@ -895,24 +876,11 @@
     /// When start_ix is at the beginning of an HTML block of type 6 or 7,
     /// this will consume lines until there is a blank line and keep track of
     /// the HTML within the block.
-<<<<<<< HEAD
-    fn parse_html_block_type_6_or_7(&mut self, start_ix: usize, mut remaining_space: usize)
-        -> usize
-    {
-=======
     fn parse_html_block_type_6_or_7(
         &mut self,
         start_ix: usize,
         mut remaining_space: usize,
     ) -> usize {
-        self.tree.append(Item {
-            start: start_ix,
-            end: 0, // set later
-            body: ItemBody::HtmlBlock(None),
-        });
-        self.tree.push();
-
->>>>>>> 8e674460
         let bytes = self.text.as_bytes();
         let mut ix = start_ix;
         loop {
@@ -923,10 +891,6 @@
             let mut line_start = LineStart::new(&bytes[ix..]);
             let n_containers = self.scan_containers(&mut line_start);
             if n_containers < self.tree.spine_len() || line_start.is_at_eol() {
-<<<<<<< HEAD
-=======
-                end_ix = ix;
->>>>>>> 8e674460
                 break;
             }
 
@@ -1466,15 +1430,14 @@
 }
 
 /// Assumes `text_bytes` is preceded by `<`.
-<<<<<<< HEAD
-fn get_html_end_tag(text_bytes : &[u8]) -> Option<&'static str> {
-=======
-fn get_html_end_tag(text_bytes: &[u8]) -> Option<u32> {
->>>>>>> 8e674460
+fn get_html_end_tag(text_bytes: &[u8]) -> Option<&'static str> {
     static BEGIN_TAGS: &[&[u8]; 3] = &[b"pre", b"style", b"script"];
     static ST_BEGIN_TAGS: &[&[u8]; 3] = &[b"!--", b"?", b"![CDATA["];
 
-    for (beg_tag, end_tag) in BEGIN_TAGS.iter().zip(["</pre>", "</style>", "</script>"].into_iter()) {
+    for (beg_tag, end_tag) in BEGIN_TAGS
+        .iter()
+        .zip(["</pre>", "</style>", "</script>"].into_iter())
+    {
         let tag_len = beg_tag.len();
 
         if text_bytes.len() < tag_len {
@@ -1504,18 +1467,12 @@
         }
     }
 
-<<<<<<< HEAD
-    if text_bytes.len() > 1 && text_bytes[0] == b'!' 
-        && text_bytes[1] >= b'A' && text_bytes[1] <= b'Z' {
-        Some(">")
-=======
     if text_bytes.len() > 1
         && text_bytes[0] == b'!'
         && text_bytes[1] >= b'A'
         && text_bytes[1] <= b'Z'
     {
-        Some(6)
->>>>>>> 8e674460
+        Some(">")
     } else {
         None
     }
@@ -2484,15 +2441,8 @@
             let &(ref link_type, ref url, ref title) = allocs.index(link_ix);
             Tag::Image(*link_type, url.clone(), title.clone())
         }
-<<<<<<< HEAD
         ItemBody::Heading(level) => Tag::Heading(level),
-        ItemBody::FencedCodeBlock(cow_ix) =>
-            Tag::CodeBlock(allocs[cow_ix].clone()),
-=======
-        ItemBody::Rule => Tag::Rule,
-        ItemBody::Header(level) => Tag::Header(level),
         ItemBody::FencedCodeBlock(cow_ix) => Tag::CodeBlock(allocs[cow_ix].clone()),
->>>>>>> 8e674460
         ItemBody::IndentCodeBlock => Tag::CodeBlock("".into()),
         ItemBody::BlockQuote => Tag::BlockQuote,
         ItemBody::List(_, c, listitem_start) => {
@@ -2514,22 +2464,10 @@
 
 fn item_to_event<'a>(item: Item, text: &'a str, allocs: &Allocations<'a>) -> Event<'a> {
     let tag = match item.body {
-<<<<<<< HEAD
-        ItemBody::Text =>
-            return Event::Text(text[item.start..item.end].into()),
-        ItemBody::Code(cow_ix) =>
-            return Event::Code(allocs[cow_ix].clone()),
-        ItemBody::SynthesizeText(cow_ix) =>
-            return Event::Text(allocs[cow_ix].clone()),
-        ItemBody::Html =>
-            return Event::Html(text[item.start..item.end].into()),
-=======
         ItemBody::Text => return Event::Text(text[item.start..item.end].into()),
         ItemBody::Code(cow_ix) => return Event::Code(allocs[cow_ix].clone()),
         ItemBody::SynthesizeText(cow_ix) => return Event::Text(allocs[cow_ix].clone()),
         ItemBody::Html => return Event::Html(text[item.start..item.end].into()),
-        ItemBody::InlineHtml => return Event::InlineHtml(text[item.start..item.end].into()),
->>>>>>> 8e674460
         ItemBody::SoftBreak => return Event::SoftBreak,
         ItemBody::HardBreak => return Event::HardBreak,
         ItemBody::FootnoteReference(cow_ix) => {
@@ -2550,15 +2488,8 @@
             let &(ref link_type, ref url, ref title) = allocs.index(link_ix);
             Tag::Image(*link_type, url.clone(), title.clone())
         }
-<<<<<<< HEAD
         ItemBody::Heading(level) => Tag::Heading(level),
-        ItemBody::FencedCodeBlock(cow_ix) =>
-            Tag::CodeBlock(allocs[cow_ix].clone()),
-=======
-        ItemBody::Rule => Tag::Rule,
-        ItemBody::Header(level) => Tag::Header(level),
         ItemBody::FencedCodeBlock(cow_ix) => Tag::CodeBlock(allocs[cow_ix].clone()),
->>>>>>> 8e674460
         ItemBody::IndentCodeBlock => Tag::CodeBlock("".into()),
         ItemBody::BlockQuote => Tag::BlockQuote,
         ItemBody::List(_, c, listitem_start) => {
