// Copyright 2015 Google Inc. All rights reserved.
//
// Permission is hereby granted, free of charge, to any person obtaining a copy
// of this software and associated documentation files (the "Software"), to deal
// in the Software without restriction, including without limitation the rights
// to use, copy, modify, merge, publish, distribute, sublicense, and/or sell
// copies of the Software, and to permit persons to whom the Software is
// furnished to do so, subject to the following conditions:
//
// The above copyright notice and this permission notice shall be included in
// all copies or substantial portions of the Software.
//
// THE SOFTWARE IS PROVIDED "AS IS", WITHOUT WARRANTY OF ANY KIND, EXPRESS OR
// IMPLIED, INCLUDING BUT NOT LIMITED TO THE WARRANTIES OF MERCHANTABILITY,
// FITNESS FOR A PARTICULAR PURPOSE AND NONINFRINGEMENT. IN NO EVENT SHALL THE
// AUTHORS OR COPYRIGHT HOLDERS BE LIABLE FOR ANY CLAIM, DAMAGES OR OTHER
// LIABILITY, WHETHER IN AN ACTION OF CONTRACT, TORT OR OTHERWISE, ARISING FROM,
// OUT OF OR IN CONNECTION WITH THE SOFTWARE OR THE USE OR OTHER DEALINGS IN
// THE SOFTWARE.

//! Command line tool to exercise pulldown-cmark.

extern crate getopts;

extern crate pulldown_cmark;

use pulldown_cmark::Parser;
use pulldown_cmark::Options;
use pulldown_cmark::html;

use std::env;
use std::io;
use std::io::{Read, Write};
use std::path::Path;
use std::fs::File;

fn render_html(text: &str, opts: Options) -> String {
    let mut s = String::with_capacity(text.len() * 3 / 2);
    let p = Parser::new_ext(text, opts);
    html::push_html(&mut s, p);
    s
}

fn dry_run(text:&str, opts: Options) {
    let p = Parser::new_ext(text, opts);
    /*
    let events = p.collect::<Vec<_>>();
    let count = events.len();
    */
    let count = p.count();
    println!("{} events", count);
}

fn print_events(text: &str, opts: Options) {
    let mut p = Parser::new_ext(text, opts);
    loop {
        print!("{}: ", p.get_offset());
        if let Some(event) = p.next() {
            println!("{:?}", event);
        } else {
            break;
        }
    }
    println!("EOF");
}

fn read_file(filename: &str) -> String {
    let path = Path::new(filename);
    let mut file = match File::open(&path) {
        Err(why) => panic!("couldn't open {}: {}", path.display(), why),
        Ok(file) => file
    };
    let mut s = String::new();
    match file.read_to_string(&mut s) {
        Err(why) => panic!("couldn't open {}: {}", path.display(), why),
        Ok(_) => s
    }
}

// Tests in the spec (v0.26) are of the form:
//
// ```````````````````````````````` example
// <markdown input>
// .
// <expected output>
// ````````````````````````````````
struct Spec<'a> {
    spec: &'a str,
    test_n: usize,
}

impl<'a> Spec<'a> {
    pub fn new(spec: &'a str) -> Self {
        Spec{ spec: spec, test_n: 0 }
    }
}

struct TestCase<'a> {
    n: usize,
    input: &'a str,
    expected: &'a str,
}

impl<'a> TestCase<'a> {
    pub fn new(n: usize, input: &'a str, expected: &'a str) -> Self {
        TestCase { n: n, input: input, expected: expected }
    }
}

impl<'a> Iterator for Spec<'a> {
    type Item = TestCase<'a>;

    fn next(&mut self) -> Option<TestCase<'a>> {
        let spec = self.spec;

        let i_start = match self.spec.find("```````````````````````````````` example\n").map(|pos| pos + 41) {
            Some(pos) => pos,
            None => return None,
        };

        let i_end = match self.spec[i_start..].find("\n.\n").map(|pos| (pos + 1) + i_start){
            Some(pos) => pos,
            None => return None,
        };

        let e_end = match self.spec[i_end + 2..].find("````````````````````````````````\n").map(|pos| pos + i_end + 2){
            Some(pos) => pos,
            None => return None,
        };

        self.test_n += 1;
        self.spec = &self.spec[e_end + 33 ..];

        Some(TestCase::new(self.test_n, &spec[i_start .. i_end], &spec[i_end + 2 .. e_end]))
    }
}


fn run_spec(spec_text: &str, args: &[String], opts: Options) {
    //println!("spec length={}, args={:?}", spec_text.len(), args);
    let (first, last) = if args.is_empty() {
        (None, None)
    } else {
        let mut iter = args[0].split("..");
        let first = iter.next().and_then(|s| s.parse().ok());
        let last = match iter.next() {
            Some(s) => s.parse().ok(),
            None => first
        };
        (first, last)
    };

    let spec = Spec::new(spec_text);
    let mut tests_failed = 0;
    let mut tests_run = 0;
    let mut fail_report = String::new();

    for test in spec {
        if first.map(|fst| test.n < fst).unwrap_or(false) { continue }
        if last.map(|lst| test.n > lst).unwrap_or(false) { break }

        if test.n % 10 == 1 {
            if test.n % 40 == 1 {
                if test.n > 1 {
                    println!("");
                }
            } else {
                print!(" ");
            }
            print!("[{:3}]", test.n);
        } else if test.n % 10 == 6 {
            print!(" ");
        }

        let our_html = render_html(&test.input, opts);

        if our_html == test.expected.replace("→", "\t") {
            print!(".");
        } else {
            if tests_failed == 0 {
<<<<<<< HEAD
                print!("FAIL {}:\n\n---input---\n{}\n\n---wanted---\n{}\n\n---got---\n{}\n",
                    test.n, test.input, test.expected, our_html.replace("\t", "→"));
            } else {
                print!("X");
=======
                fail_report = format!("\nFAIL {}:\n\n---input---\n{:?}\n\n---wanted---\n{:?}\n\n---got---\n{:?}\n",
                    test.n, test.input, test.expected, our_html);
>>>>>>> ddc0dcc6
            }
            print!("X");
            tests_failed += 1;
        }

        let _ = io::stdout().flush();
        tests_run += 1;
    }

    println!("\n{}/{} tests passed", tests_run - tests_failed, tests_run);
    print!("{}", fail_report);
}

fn brief<ProgramName>(program: ProgramName) -> String
        where ProgramName: std::fmt::Display {
    return format!("Usage: {} FILE [options]", program);
}

pub fn main() {
    let args: Vec<_> = env::args().collect();
    let mut opts = getopts::Options::new();
    opts.optflag("h", "help", "this help message");
    opts.optflag("d", "dry-run", "dry run, produce no output");
    opts.optflag("e", "events", "print event sequence instead of rendering");
    opts.optflag("T", "enable-tables", "enable GitHub-style tables");
    opts.optflag("F", "enable-footnotes", "enable Hoedown-style footnotes");
    opts.optopt("s", "spec", "run tests from spec file", "FILE");
    opts.optopt("b", "bench", "run benchmark", "FILE");
    let matches = match opts.parse(&args[1..]) {
        Ok(m) => m,
        Err(f) => {
            let message = format!("{}\n{}\n",
                                  f.to_string(),
                                  opts.usage(&brief(&args[0])));
            if let Err(err) = write!(std::io::stderr(), "{}", message) {
                panic!("Failed to write to standard error: {}\n\
                       Error encountered while trying to log the \
                       following message: \"{}\"",
                       err,
                       message);
            }
            std::process::exit(1);
        }
    };
    if matches.opt_present("help") {
        println!("{}", opts.usage(&brief(&args[0])));
        return;
    }
    let mut opts = Options::empty();
    if matches.opt_present("enable-tables") {
        opts.insert(Options::ENABLE_TABLES);
    }
    if matches.opt_present("enable-footnotes") {
        opts.insert(Options::ENABLE_FOOTNOTES);
    }
    if let Some(filename) = matches.opt_str("spec") {
        run_spec(&read_file(&filename).replace("→", "\t"), &matches.free, opts);
    } else if let Some(filename) = matches.opt_str("bench") {
        let inp = read_file(&filename);
        for _ in 0..1000 {
            let _ = render_html(&inp, opts);
        }
    } else {
        let mut input = String::new();
        if let Err(why) = io::stdin().read_to_string(&mut input) {
            panic!("couldn't read from stdin: {}", why)
        }
        if matches.opt_present("events") {
            print_events(&input, opts);
        } else if matches.opt_present("dry-run") {
            dry_run(&input, opts);
        } else {
            print!("{}", render_html(&input, opts));
        }
    }
}<|MERGE_RESOLUTION|>--- conflicted
+++ resolved
@@ -178,15 +178,8 @@
             print!(".");
         } else {
             if tests_failed == 0 {
-<<<<<<< HEAD
-                print!("FAIL {}:\n\n---input---\n{}\n\n---wanted---\n{}\n\n---got---\n{}\n",
-                    test.n, test.input, test.expected, our_html.replace("\t", "→"));
-            } else {
-                print!("X");
-=======
                 fail_report = format!("\nFAIL {}:\n\n---input---\n{:?}\n\n---wanted---\n{:?}\n\n---got---\n{:?}\n",
                     test.n, test.input, test.expected, our_html);
->>>>>>> ddc0dcc6
             }
             print!("X");
             tests_failed += 1;
